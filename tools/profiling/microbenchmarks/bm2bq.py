#!/usr/bin/env python2.7
#
# Convert google-benchmark json output to something that can be uploaded to
# BigQuery
#
#
# Copyright 2017, Google Inc.
# All rights reserved.
#
# Redistribution and use in source and binary forms, with or without
# modification, are permitted provided that the following conditions are
# met:
#
#     * Redistributions of source code must retain the above copyright
# notice, this list of conditions and the following disclaimer.
#     * Redistributions in binary form must reproduce the above
# copyright notice, this list of conditions and the following disclaimer
# in the documentation and/or other materials provided with the
# distribution.
#     * Neither the name of Google Inc. nor the names of its
# contributors may be used to endorse or promote products derived from
# this software without specific prior written permission.
#
# THIS SOFTWARE IS PROVIDED BY THE COPYRIGHT HOLDERS AND CONTRIBUTORS
# "AS IS" AND ANY EXPRESS OR IMPLIED WARRANTIES, INCLUDING, BUT NOT
# LIMITED TO, THE IMPLIED WARRANTIES OF MERCHANTABILITY AND FITNESS FOR
# A PARTICULAR PURPOSE ARE DISCLAIMED. IN NO EVENT SHALL THE COPYRIGHT
# OWNER OR CONTRIBUTORS BE LIABLE FOR ANY DIRECT, INDIRECT, INCIDENTAL,
# SPECIAL, EXEMPLARY, OR CONSEQUENTIAL DAMAGES (INCLUDING, BUT NOT
# LIMITED TO, PROCUREMENT OF SUBSTITUTE GOODS OR SERVICES; LOSS OF USE,
# DATA, OR PROFITS; OR BUSINESS INTERRUPTION) HOWEVER CAUSED AND ON ANY
# THEORY OF LIABILITY, WHETHER IN CONTRACT, STRICT LIABILITY, OR TORT
# (INCLUDING NEGLIGENCE OR OTHERWISE) ARISING IN ANY WAY OUT OF THE USE
# OF THIS SOFTWARE, EVEN IF ADVISED OF THE POSSIBILITY OF SUCH DAMAGE.

import sys
import json
import csv
import os

columns = [
  ('jenkins_build', 'integer'),
  ('jenkins_job', 'string'),
  ('date', 'timestamp'),
  ('cpu_scaling_enabled', 'boolean'),
  ('num_cpus', 'integer'),
  ('mhz_per_cpu', 'integer'),
  ('library_build_type', 'string'),
  ('name', 'string'),
  ('fixture', 'string'),
  ('client_mutator', 'string'),
  ('server_mutator', 'string'),
  ('request_size', 'integer'),
  ('response_size', 'integer'),
  ('request_count', 'integer'),
  ('iterations', 'integer'),
  ('time_unit', 'string'),
  ('real_time', 'integer'),
  ('cpu_time', 'integer'),
  ('bytes_per_second', 'float'),
  ('allocs_per_iteration', 'float'),
  ('locks_per_iteration', 'float'),
  ('writes_per_iteration', 'float'),
  ('bandwidth_kilobits', 'integer'),
  ('cli_transport_stalls_per_iteration', 'float'),
  ('cli_stream_stalls_per_iteration', 'float'),
  ('svr_transport_stalls_per_iteration', 'float'),
  ('svr_stream_stalls_per_iteration', 'float'),
  ('atm_cas_per_iteration', 'float'),
  ('atm_add_per_iteration', 'float')
]

if sys.argv[1] == '--schema':
  print ',\n'.join('%s:%s' % (k, t.upper()) for k, t in columns)
  sys.exit(0)

with open(sys.argv[1]) as f:
  js = json.loads(f.read())

writer = csv.DictWriter(sys.stdout, [c for c,t in columns])

bm_specs = {
  'BM_UnaryPingPong': {
    'tpl': ['fixture', 'client_mutator', 'server_mutator'],
    'dyn': ['request_size', 'response_size'],
  },
  'BM_PumpStreamClientToServer': {
    'tpl': ['fixture'],
    'dyn': ['request_size'],
  },
  'BM_PumpStreamServerToClient': {
    'tpl': ['fixture'],
    'dyn': ['request_size'],
  },
  'BM_StreamingPingPong': {
    'tpl': ['fixture', 'client_mutator', 'server_mutator'],
    'dyn': ['request_size', 'request_count'],
  },
  'BM_StreamingPingPongMsgs': {
    'tpl': ['fixture', 'client_mutator', 'server_mutator'],
    'dyn': ['request_size'],
  },
  'BM_PumpStreamServerToClient_Trickle': {
    'tpl': [],
    'dyn': ['request_size', 'bandwidth_kilobits'],
  },
  'BM_ErrorStringOnNewError': {
    'tpl': ['fixture'],
    'dyn': [],
  },
  'BM_ErrorStringRepeatedly': {
    'tpl': ['fixture'],
    'dyn': [],
  },
  'BM_ErrorGetStatus': {
    'tpl': ['fixture'],
    'dyn': [],
  },
  'BM_ErrorGetStatusCode': {
    'tpl': ['fixture'],
    'dyn': [],
  },
  'BM_ErrorHttpError': {
    'tpl': ['fixture'],
    'dyn': [],
  },
  'BM_HasClearGrpcStatus': {
    'tpl': ['fixture'],
    'dyn': [],
  },
<<<<<<< HEAD
=======
  'BM_IsolatedFilter' : {
    'tpl': ['fixture', 'client_mutator'],
    'dyn': [],
  }
>>>>>>> bc34a08b
}

def numericalize(s):
  if not s: return ''
  if s[-1] == 'k':
    return int(s[:-1]) * 1024
  if s[-1] == 'M':
    return int(s[:-1]) * 1024 * 1024
  if 0 <= (ord(s[-1]) - ord('0')) <= 9:
    return int(s)
  assert 'not a number: %s' % s

def parse_name(name):
  if '<' not in name and '/' not in name and name not in bm_specs:
    return {'name': name}
  rest = name
  out = {}
  tpl_args = []
  dyn_args = []
  if '<' in rest:
    tpl_bit = rest[rest.find('<') + 1 : rest.rfind('>')]
    arg = ''
    nesting = 0
    for c in tpl_bit:
      if c == '<':
        nesting += 1
        arg += c
      elif c == '>':
        nesting -= 1
        arg += c
      elif c == ',':
        if nesting == 0:
          tpl_args.append(arg.strip())
          arg = ''
        else:
          arg += c
      else:
        arg += c
    tpl_args.append(arg.strip())
    rest = rest[:rest.find('<')] + rest[rest.rfind('>') + 1:]
  if '/' in rest:
    s = rest.split('/')
    rest = s[0]
    dyn_args = s[1:]
  name = rest
  assert name in bm_specs, 'bm_specs needs to be expanded for %s' % name
  assert len(dyn_args) == len(bm_specs[name]['dyn'])
  assert len(tpl_args) == len(bm_specs[name]['tpl'])
  out['name'] = name
  out.update(dict((k, numericalize(v)) for k, v in zip(bm_specs[name]['dyn'], dyn_args)))
  out.update(dict(zip(bm_specs[name]['tpl'], tpl_args)))
  return out

for bm in js['benchmarks']:
  context = js['context']
  if 'label' in bm:
    labels_list = [s.split(':') for s in bm['label'].strip().split(' ') if len(s) and s[0] != '#']
    for el in labels_list:
      el[0] = el[0].replace('/iter', '_per_iteration')
    labels = dict(labels_list)
  else:
    labels = {}
  row = {
    'jenkins_build': os.environ.get('BUILD_NUMBER', ''),
    'jenkins_job': os.environ.get('JOB_NAME', ''),
  }
  row.update(context)
  row.update(bm)
  row.update(parse_name(row['name']))
  row.update(labels)
  if 'label' in row:
    del row['label']
  writer.writerow(row)<|MERGE_RESOLUTION|>--- conflicted
+++ resolved
@@ -128,13 +128,10 @@
     'tpl': ['fixture'],
     'dyn': [],
   },
-<<<<<<< HEAD
-=======
   'BM_IsolatedFilter' : {
     'tpl': ['fixture', 'client_mutator'],
     'dyn': [],
   }
->>>>>>> bc34a08b
 }
 
 def numericalize(s):
