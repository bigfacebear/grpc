--- conflicted
+++ resolved
@@ -234,44 +234,7 @@
   for collect in args.collect:
     for bm_name in args.benchmarks:
       collectors[collect](bm_name, args)
-<<<<<<< HEAD
-=======
-  if args.diff_perf:
-    git_comment = 'Performance differences between this PR and %s\\n' % args.diff_perf
-    if 'summary' not in args.collect:
-      for bm_name in args.benchmarks:
-        run_summary(bm_name, 'opt', bm_name)
-        run_summary(bm_name, 'counters', bm_name)
-    where_am_i = subprocess.check_output(['git', 'rev-parse', '--abbrev-ref', 'HEAD']).strip()
-    subprocess.check_call(['git', 'checkout', args.diff_perf])
-    comparables = []
-    subprocess.check_call(['make', 'clean'])
-    try:
-      for bm_name in args.benchmarks:
-        try:
-          run_summary(bm_name, 'opt', '%s.old' % bm_name)
-          run_summary(bm_name, 'counters', '%s.old' % bm_name)
-          comparables.append(bm_name)
-        except subprocess.CalledProcessError, e:
-          pass
-    finally:
-      subprocess.check_call(['git', 'checkout', where_am_i])
-    for bm_name in comparables:
-      diff = subprocess.check_output(['tools/profiling/microbenchmarks/bm_diff.py',
-                                      '%s.counters.json' % bm_name,
-                                      '%s.opt.json' % bm_name,
-                                      '%s.old.counters.json' % bm_name,
-                                      '%s.old.opt.json' % bm_name]).strip()
-      if diff:
-        heading('Performance diff: %s' % bm_name)
-        text(diff)
-        git_comment += '```\\nPerformance diff: %s\\n%s\\n```\\n' % (bm_name, diff.replace('\n', '\\n'))
->>>>>>> 739cecb0
 finally:
-  if args.diff_perf:
-    subprocess.call(['tools/jenkins/comment_on_pr.sh "%s"' % git_comment.replace('`', '\`')],
-                    stdout=subprocess.PIPE,
-                    shell=True)
   if not os.path.exists('reports'):
     os.makedirs('reports')
   index_html += "</body>\n</html>\n"
