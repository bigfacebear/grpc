--- conflicted
+++ resolved
@@ -148,15 +148,9 @@
 static void ref_md_locked(mdtab_shard* shard,
                           interned_metadata* md DEBUG_ARGS) {
 #ifndef NDEBUG
-<<<<<<< HEAD
-  if (grpc_trace_metadata.enabled()) {
-    char *key_str = grpc_slice_to_c_string(md->key);
-    char *value_str = grpc_slice_to_c_string(md->value);
-=======
   if (GRPC_TRACER_ON(grpc_trace_metadata)) {
     char* key_str = grpc_slice_to_c_string(md->key);
     char* value_str = grpc_slice_to_c_string(md->value);
->>>>>>> 67520b0f
     gpr_log(file, line, GPR_LOG_SEVERITY_DEBUG,
             "ELM   REF:%p:%" PRIdPTR "->%" PRIdPTR ": '%s' = '%s'", (void*)md,
             gpr_atm_no_barrier_load(&md->refcnt),
@@ -257,15 +251,9 @@
     allocated->value = grpc_slice_ref_internal(value);
     gpr_atm_rel_store(&allocated->refcnt, 1);
 #ifndef NDEBUG
-<<<<<<< HEAD
-    if (grpc_trace_metadata.enabled()) {
-      char *key_str = grpc_slice_to_c_string(allocated->key);
-      char *value_str = grpc_slice_to_c_string(allocated->value);
-=======
     if (GRPC_TRACER_ON(grpc_trace_metadata)) {
       char* key_str = grpc_slice_to_c_string(allocated->key);
       char* value_str = grpc_slice_to_c_string(allocated->value);
->>>>>>> 67520b0f
       gpr_log(GPR_DEBUG, "ELM ALLOC:%p:%" PRIdPTR ": '%s' = '%s'",
               (void*)allocated, gpr_atm_no_barrier_load(&allocated->refcnt),
               key_str, value_str);
@@ -317,17 +305,10 @@
   shard->elems[idx] = md;
   gpr_mu_init(&md->mu_user_data);
 #ifndef NDEBUG
-<<<<<<< HEAD
-  if (grpc_trace_metadata.enabled()) {
-    char *key_str = grpc_slice_to_c_string(md->key);
-    char *value_str = grpc_slice_to_c_string(md->value);
-    gpr_log(GPR_DEBUG, "ELM   NEW:%p:%" PRIdPTR ": '%s' = '%s'", (void *)md,
-=======
   if (GRPC_TRACER_ON(grpc_trace_metadata)) {
     char* key_str = grpc_slice_to_c_string(md->key);
     char* value_str = grpc_slice_to_c_string(md->value);
     gpr_log(GPR_DEBUG, "ELM   NEW:%p:%" PRIdPTR ": '%s' = '%s'", (void*)md,
->>>>>>> 67520b0f
             gpr_atm_no_barrier_load(&md->refcnt), key_str, value_str);
     gpr_free(key_str);
     gpr_free(value_str);
@@ -391,15 +372,9 @@
     case GRPC_MDELEM_STORAGE_INTERNED: {
       interned_metadata* md = (interned_metadata*)GRPC_MDELEM_DATA(gmd);
 #ifndef NDEBUG
-<<<<<<< HEAD
-      if (grpc_trace_metadata.enabled()) {
-        char *key_str = grpc_slice_to_c_string(md->key);
-        char *value_str = grpc_slice_to_c_string(md->value);
-=======
       if (GRPC_TRACER_ON(grpc_trace_metadata)) {
         char* key_str = grpc_slice_to_c_string(md->key);
         char* value_str = grpc_slice_to_c_string(md->value);
->>>>>>> 67520b0f
         gpr_log(file, line, GPR_LOG_SEVERITY_DEBUG,
                 "ELM   REF:%p:%" PRIdPTR "->%" PRIdPTR ": '%s' = '%s'",
                 (void*)md, gpr_atm_no_barrier_load(&md->refcnt),
@@ -419,15 +394,9 @@
     case GRPC_MDELEM_STORAGE_ALLOCATED: {
       allocated_metadata* md = (allocated_metadata*)GRPC_MDELEM_DATA(gmd);
 #ifndef NDEBUG
-<<<<<<< HEAD
-      if (grpc_trace_metadata.enabled()) {
-        char *key_str = grpc_slice_to_c_string(md->key);
-        char *value_str = grpc_slice_to_c_string(md->value);
-=======
       if (GRPC_TRACER_ON(grpc_trace_metadata)) {
         char* key_str = grpc_slice_to_c_string(md->key);
         char* value_str = grpc_slice_to_c_string(md->value);
->>>>>>> 67520b0f
         gpr_log(file, line, GPR_LOG_SEVERITY_DEBUG,
                 "ELM   REF:%p:%" PRIdPTR "->%" PRIdPTR ": '%s' = '%s'",
                 (void*)md, gpr_atm_no_barrier_load(&md->refcnt),
@@ -455,15 +424,9 @@
     case GRPC_MDELEM_STORAGE_INTERNED: {
       interned_metadata* md = (interned_metadata*)GRPC_MDELEM_DATA(gmd);
 #ifndef NDEBUG
-<<<<<<< HEAD
-      if (grpc_trace_metadata.enabled()) {
-        char *key_str = grpc_slice_to_c_string(md->key);
-        char *value_str = grpc_slice_to_c_string(md->value);
-=======
       if (GRPC_TRACER_ON(grpc_trace_metadata)) {
         char* key_str = grpc_slice_to_c_string(md->key);
         char* value_str = grpc_slice_to_c_string(md->value);
->>>>>>> 67520b0f
         gpr_log(file, line, GPR_LOG_SEVERITY_DEBUG,
                 "ELM UNREF:%p:%" PRIdPTR "->%" PRIdPTR ": '%s' = '%s'",
                 (void*)md, gpr_atm_no_barrier_load(&md->refcnt),
@@ -487,15 +450,9 @@
     case GRPC_MDELEM_STORAGE_ALLOCATED: {
       allocated_metadata* md = (allocated_metadata*)GRPC_MDELEM_DATA(gmd);
 #ifndef NDEBUG
-<<<<<<< HEAD
-      if (grpc_trace_metadata.enabled()) {
-        char *key_str = grpc_slice_to_c_string(md->key);
-        char *value_str = grpc_slice_to_c_string(md->value);
-=======
       if (GRPC_TRACER_ON(grpc_trace_metadata)) {
         char* key_str = grpc_slice_to_c_string(md->key);
         char* value_str = grpc_slice_to_c_string(md->value);
->>>>>>> 67520b0f
         gpr_log(file, line, GPR_LOG_SEVERITY_DEBUG,
                 "ELM UNREF:%p:%" PRIdPTR "->%" PRIdPTR ": '%s' = '%s'",
                 (void*)md, gpr_atm_no_barrier_load(&md->refcnt),
