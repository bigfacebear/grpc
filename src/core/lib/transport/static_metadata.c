/*
<<<<<<< HEAD
 *
 * Copyright 2015, Google Inc.
=======
 * Copyright 2015-2016, Google Inc.
>>>>>>> 6fa2ce56
 * All rights reserved.
 *
 * Redistribution and use in source and binary forms, with or without
 * modification, are permitted provided that the following conditions are
 * met:
 *
 *     * Redistributions of source code must retain the above copyright
 * notice, this list of conditions and the following disclaimer.
 *     * Redistributions in binary form must reproduce the above
 * copyright notice, this list of conditions and the following disclaimer
 * in the documentation and/or other materials provided with the
 * distribution.
 *     * Neither the name of Google Inc. nor the names of its
 * contributors may be used to endorse or promote products derived from
 * this software without specific prior written permission.
 *
 * THIS SOFTWARE IS PROVIDED BY THE COPYRIGHT HOLDERS AND CONTRIBUTORS
 * "AS IS" AND ANY EXPRESS OR IMPLIED WARRANTIES, INCLUDING, BUT NOT
 * LIMITED TO, THE IMPLIED WARRANTIES OF MERCHANTABILITY AND FITNESS FOR
 * A PARTICULAR PURPOSE ARE DISCLAIMED. IN NO EVENT SHALL THE COPYRIGHT
 * OWNER OR CONTRIBUTORS BE LIABLE FOR ANY DIRECT, INDIRECT, INCIDENTAL,
 * SPECIAL, EXEMPLARY, OR CONSEQUENTIAL DAMAGES (INCLUDING, BUT NOT
 * LIMITED TO, PROCUREMENT OF SUBSTITUTE GOODS OR SERVICES; LOSS OF USE,
 * DATA, OR PROFITS; OR BUSINESS INTERRUPTION) HOWEVER CAUSED AND ON ANY
 * THEORY OF LIABILITY, WHETHER IN CONTRACT, STRICT LIABILITY, OR TORT
 * (INCLUDING NEGLIGENCE OR OTHERWISE) ARISING IN ANY WAY OUT OF THE USE
 * OF THIS SOFTWARE, EVEN IF ADVISED OF THE POSSIBILITY OF SUCH DAMAGE.
 */

/*
 * WARNING: Auto-generated code.
 *
 * To make changes to this file, change
 * tools/codegen/core/gen_static_metadata.py, and then re-run it.
 *
 * See metadata.h for an explanation of the interface here, and metadata.c for
 * an explanation of what's going on.
 */

#include "src/core/lib/transport/static_metadata.h"

grpc_mdstr grpc_static_mdstr_table[GRPC_STATIC_MDSTR_COUNT];

grpc_mdelem grpc_static_mdelem_table[GRPC_STATIC_MDELEM_COUNT];
uintptr_t grpc_static_mdelem_user_data[GRPC_STATIC_MDELEM_COUNT] = {
    0, 0, 0, 0, 0, 0, 0, 0, 0, 0, 0, 0, 0, 0, 0, 0, 0, 0, 0, 0,
    0, 0, 0, 0, 0, 0, 4, 8, 6, 2, 4, 8, 6, 0, 0, 0, 0, 0, 0, 0,
    0, 0, 0, 0, 0, 0, 0, 0, 0, 0, 0, 0, 0, 0, 0, 0, 0, 0, 0, 0,
    0, 0, 0, 0, 0, 0, 0, 0, 0, 0, 0, 0, 0, 0, 0, 0, 0, 0, 0};

const uint8_t grpc_static_metadata_elem_indices[GRPC_STATIC_MDELEM_COUNT * 2] =
    {11, 35, 10, 35, 12, 35, 12, 49, 13, 35, 14, 35, 15, 35, 16, 35, 17, 35,
     19, 35, 20, 35, 21, 35, 24, 35, 25, 35, 26, 35, 27, 35, 28, 35, 29, 35,
     30, 18, 30, 35, 31, 35, 32, 35, 36, 35, 37, 35, 38, 35, 39, 35, 42, 33,
     42, 34, 42, 48, 42, 53, 42, 54, 42, 55, 42, 56, 43, 33, 43, 48, 43, 53,
     46, 0,  46, 1,  46, 2,  50, 35, 57, 35, 58, 35, 59, 35, 60, 35, 61, 35,
     62, 35, 63, 35, 64, 35, 65, 35, 66, 40, 66, 68, 66, 71, 67, 79, 67, 80,
     69, 35, 70, 35, 72, 35, 73, 35, 74, 35, 75, 35, 76, 41, 76, 51, 76, 52,
     77, 35, 78, 35, 81, 3,  81, 4,  81, 5,  81, 6,  81, 7,  81, 8,  81, 9,
     82, 35, 83, 84, 85, 35, 86, 35, 87, 35, 88, 35, 89, 35};

const char *const grpc_static_metadata_strings[GRPC_STATIC_MDSTR_COUNT] = {
    "0",
    "1",
    "2",
    "200",
    "204",
    "206",
    "304",
    "400",
    "404",
    "500",
    "accept",
    "accept-charset",
    "accept-encoding",
    "accept-language",
    "accept-ranges",
    "access-control-allow-origin",
    "age",
    "allow",
    "application/grpc",
    ":authority",
    "authorization",
    "cache-control",
    "census-bin",
    "census-binary-bin",
    "content-disposition",
    "content-encoding",
    "content-language",
    "content-length",
    "content-location",
    "content-range",
    "content-type",
    "cookie",
    "date",
    "deflate",
    "deflate,gzip",
    "",
    "etag",
    "expect",
    "expires",
    "from",
    "GET",
    "grpc",
    "grpc-accept-encoding",
    "grpc-encoding",
    "grpc-internal-encoding-request",
    "grpc-message",
    "grpc-status",
    "grpc-timeout",
    "gzip",
    "gzip, deflate",
    "host",
    "http",
    "https",
    "identity",
    "identity,deflate",
    "identity,deflate,gzip",
    "identity,gzip",
    "if-match",
    "if-modified-since",
    "if-none-match",
    "if-range",
    "if-unmodified-since",
    "last-modified",
    "link",
    "location",
    "max-forwards",
    ":method",
    ":path",
    "POST",
    "proxy-authenticate",
    "proxy-authorization",
    "PUT",
    "range",
    "referer",
    "refresh",
    "retry-after",
    ":scheme",
    "server",
    "set-cookie",
    "/",
    "/index.html",
    ":status",
    "strict-transport-security",
    "te",
    "trailers",
    "transfer-encoding",
    "user-agent",
    "vary",
    "via",
    "www-authenticate"};

const uint8_t grpc_static_accept_encoding_metadata[8] = {0,  29, 26, 30,
                                                         28, 32, 27, 31};<|MERGE_RESOLUTION|>--- conflicted
+++ resolved
@@ -1,10 +1,5 @@
 /*
-<<<<<<< HEAD
- *
  * Copyright 2015, Google Inc.
-=======
- * Copyright 2015-2016, Google Inc.
->>>>>>> 6fa2ce56
  * All rights reserved.
  *
  * Redistribution and use in source and binary forms, with or without
