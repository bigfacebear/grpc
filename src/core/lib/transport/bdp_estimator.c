/*
 *
 * Copyright 2016, Google Inc.
 * All rights reserved.
 *
 * Redistribution and use in source and binary forms, with or without
 * modification, are permitted provided that the following conditions are
 * met:
 *
 *     * Redistributions of source code must retain the above copyright
 * notice, this list of conditions and the following disclaimer.
 *     * Redistributions in binary form must reproduce the above
 * copyright notice, this list of conditions and the following disclaimer
 * in the documentation and/or other materials provided with the
 * distribution.
 *     * Neither the name of Google Inc. nor the names of its
 * contributors may be used to endorse or promote products derived from
 * this software without specific prior written permission.
 *
 * THIS SOFTWARE IS PROVIDED BY THE COPYRIGHT HOLDERS AND CONTRIBUTORS
 * "AS IS" AND ANY EXPRESS OR IMPLIED WARRANTIES, INCLUDING, BUT NOT
 * LIMITED TO, THE IMPLIED WARRANTIES OF MERCHANTABILITY AND FITNESS FOR
 * A PARTICULAR PURPOSE ARE DISCLAIMED. IN NO EVENT SHALL THE COPYRIGHT
 * OWNER OR CONTRIBUTORS BE LIABLE FOR ANY DIRECT, INDIRECT, INCIDENTAL,
 * SPECIAL, EXEMPLARY, OR CONSEQUENTIAL DAMAGES (INCLUDING, BUT NOT
 * LIMITED TO, PROCUREMENT OF SUBSTITUTE GOODS OR SERVICES; LOSS OF USE,
 * DATA, OR PROFITS; OR BUSINESS INTERRUPTION) HOWEVER CAUSED AND ON ANY
 * THEORY OF LIABILITY, WHETHER IN CONTRACT, STRICT LIABILITY, OR TORT
 * (INCLUDING NEGLIGENCE OR OTHERWISE) ARISING IN ANY WAY OUT OF THE USE
 * OF THIS SOFTWARE, EVEN IF ADVISED OF THE POSSIBILITY OF SUCH DAMAGE.
 *
 */

#include "src/core/lib/transport/bdp_estimator.h"

#include <stdlib.h>

#include <grpc/support/log.h>
#include <grpc/support/useful.h>

grpc_tracer_flag grpc_bdp_estimator_trace = GRPC_TRACER_INITIALIZER(false);

void grpc_bdp_estimator_init(grpc_bdp_estimator *estimator, const char *name) {
  estimator->estimate = 65536;
  estimator->ping_state = GRPC_BDP_PING_UNSCHEDULED;
  estimator->name = name;
  estimator->bw_est = 0;
}

bool grpc_bdp_estimator_get_estimate(grpc_bdp_estimator *estimator,
                                     int64_t *estimate) {
  *estimate = estimator->estimate;
  return true;
}

bool grpc_bdp_estimator_add_incoming_bytes(grpc_bdp_estimator *estimator,
                                           int64_t num_bytes) {
  estimator->accumulator += num_bytes;
  switch (estimator->ping_state) {
    case GRPC_BDP_PING_UNSCHEDULED:
      return true;
    case GRPC_BDP_PING_SCHEDULED:
      return false;
    case GRPC_BDP_PING_STARTED:
      return false;
  }
  GPR_UNREACHABLE_CODE(return false);
}

void grpc_bdp_estimator_schedule_ping(grpc_bdp_estimator *estimator) {
  if (GRPC_TRACER_ON(grpc_bdp_estimator_trace)) {
    gpr_log(GPR_DEBUG, "bdp[%s]:sched acc=%" PRId64 " est=%" PRId64,
            estimator->name, estimator->accumulator, estimator->estimate);
  }
  GPR_ASSERT(estimator->ping_state == GRPC_BDP_PING_UNSCHEDULED);
  estimator->ping_state = GRPC_BDP_PING_SCHEDULED;
  estimator->accumulator = 0;
}

void grpc_bdp_estimator_start_ping(grpc_bdp_estimator *estimator) {
  if (GRPC_TRACER_ON(grpc_bdp_estimator_trace)) {
    gpr_log(GPR_DEBUG, "bdp[%s]:start acc=%" PRId64 " est=%" PRId64,
            estimator->name, estimator->accumulator, estimator->estimate);
  }
  GPR_ASSERT(estimator->ping_state == GRPC_BDP_PING_SCHEDULED);
  estimator->ping_state = GRPC_BDP_PING_STARTED;
  estimator->accumulator = 0;
  estimator->ping_start_time = gpr_now(GPR_CLOCK_MONOTONIC);
}

void grpc_bdp_estimator_complete_ping(grpc_bdp_estimator *estimator) {
<<<<<<< HEAD
  if (GRPC_TRACER_ON(grpc_bdp_estimator_trace)) {
    gpr_log(GPR_DEBUG, "bdp[%s]:complete acc=%" PRId64 " est=%" PRId64,
            estimator->name, estimator->accumulator, estimator->estimate);
  }
  GPR_ASSERT(estimator->ping_state == GRPC_BDP_PING_STARTED);
  if (estimator->accumulator > 2 * estimator->estimate / 3) {
    estimator->estimate *= 2;
    if (GRPC_TRACER_ON(grpc_bdp_estimator_trace)) {
=======
  gpr_timespec dt_ts =
      gpr_time_sub(gpr_now(GPR_CLOCK_MONOTONIC), estimator->ping_start_time);
  double dt = (double)dt_ts.tv_sec + 1e-9 * (double)dt_ts.tv_nsec;
  double bw = dt > 0 ? ((double)estimator->accumulator / dt) : 0;
  if (grpc_bdp_estimator_trace) {
    gpr_log(GPR_DEBUG, "bdp[%s]:complete acc=%" PRId64 " est=%" PRId64
                       " dt=%lf bw=%lfMbs bw_est=%lfMbs",
            estimator->name, estimator->accumulator, estimator->estimate, dt,
            bw / 125000.0, estimator->bw_est / 125000.0);
  }
  GPR_ASSERT(estimator->ping_state == GRPC_BDP_PING_STARTED);
  if (estimator->accumulator > 2 * estimator->estimate / 3 &&
      bw > estimator->bw_est) {
    estimator->estimate =
        GPR_MAX(estimator->accumulator, estimator->estimate * 2);
    estimator->bw_est = bw;
    if (grpc_bdp_estimator_trace) {
>>>>>>> c9016893
      gpr_log(GPR_DEBUG, "bdp[%s]: estimate increased to %" PRId64,
              estimator->name, estimator->estimate);
    }
  }
  estimator->ping_state = GRPC_BDP_PING_UNSCHEDULED;
  estimator->accumulator = 0;
}<|MERGE_RESOLUTION|>--- conflicted
+++ resolved
@@ -89,21 +89,11 @@
 }
 
 void grpc_bdp_estimator_complete_ping(grpc_bdp_estimator *estimator) {
-<<<<<<< HEAD
-  if (GRPC_TRACER_ON(grpc_bdp_estimator_trace)) {
-    gpr_log(GPR_DEBUG, "bdp[%s]:complete acc=%" PRId64 " est=%" PRId64,
-            estimator->name, estimator->accumulator, estimator->estimate);
-  }
-  GPR_ASSERT(estimator->ping_state == GRPC_BDP_PING_STARTED);
-  if (estimator->accumulator > 2 * estimator->estimate / 3) {
-    estimator->estimate *= 2;
-    if (GRPC_TRACER_ON(grpc_bdp_estimator_trace)) {
-=======
   gpr_timespec dt_ts =
       gpr_time_sub(gpr_now(GPR_CLOCK_MONOTONIC), estimator->ping_start_time);
   double dt = (double)dt_ts.tv_sec + 1e-9 * (double)dt_ts.tv_nsec;
   double bw = dt > 0 ? ((double)estimator->accumulator / dt) : 0;
-  if (grpc_bdp_estimator_trace) {
+  if (GRPC_TRACER_ON(grpc_bdp_estimator_trace)) {
     gpr_log(GPR_DEBUG, "bdp[%s]:complete acc=%" PRId64 " est=%" PRId64
                        " dt=%lf bw=%lfMbs bw_est=%lfMbs",
             estimator->name, estimator->accumulator, estimator->estimate, dt,
@@ -115,8 +105,7 @@
     estimator->estimate =
         GPR_MAX(estimator->accumulator, estimator->estimate * 2);
     estimator->bw_est = bw;
-    if (grpc_bdp_estimator_trace) {
->>>>>>> c9016893
+    if (GRPC_TRACER_ON(grpc_bdp_estimator_trace)) {
       gpr_log(GPR_DEBUG, "bdp[%s]: estimate increased to %" PRId64,
               estimator->name, estimator->estimate);
     }
