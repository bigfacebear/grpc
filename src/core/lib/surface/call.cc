--- conflicted
+++ resolved
@@ -1032,12 +1032,8 @@
 static void publish_app_metadata(grpc_call* call, grpc_metadata_batch* b,
                                  int is_trailing) {
   if (b->list.count == 0) return;
-<<<<<<< HEAD
+  if (is_trailing && call->buffered_metadata[1] == nullptr) return;
   GPR_TIMER_SCOPE("publish_app_metadata", 0);
-=======
-  if (is_trailing && call->buffered_metadata[1] == nullptr) return;
-  GPR_TIMER_BEGIN("publish_app_metadata", 0);
->>>>>>> d45132a2
   grpc_metadata_array* dest;
   grpc_metadata* mdusr;
   dest = call->buffered_metadata[is_trailing];
