--- conflicted
+++ resolved
@@ -89,12 +89,7 @@
   }
 }
 
-<<<<<<< HEAD
-bool grpc_channel_init_create_stack(grpc_channel_stack_builder *builder,
-=======
-bool grpc_channel_init_create_stack(grpc_exec_ctx* exec_ctx,
-                                    grpc_channel_stack_builder* builder,
->>>>>>> d9da7387
+bool grpc_channel_init_create_stack(grpc_channel_stack_builder* builder,
                                     grpc_channel_stack_type type) {
   GPR_ASSERT(g_finalized);
 
@@ -102,13 +97,8 @@
                                       grpc_channel_stack_type_string(type));
 
   for (size_t i = 0; i < g_slots[type].num_slots; i++) {
-<<<<<<< HEAD
-    const stage_slot *slot = &g_slots[type].slots[i];
+    const stage_slot* slot = &g_slots[type].slots[i];
     if (!slot->fn(builder, slot->arg)) {
-=======
-    const stage_slot* slot = &g_slots[type].slots[i];
-    if (!slot->fn(exec_ctx, builder, slot->arg)) {
->>>>>>> d9da7387
       return false;
     }
   }
