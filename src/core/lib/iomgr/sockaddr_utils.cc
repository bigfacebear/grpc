--- conflicted
+++ resolved
@@ -58,12 +58,8 @@
         /* s6_addr32 would be nice, but it's non-standard. */
         memcpy(&addr4_out->sin_addr, &addr6->sin6_addr.s6_addr[12], 4);
         addr4_out->sin_port = addr6->sin6_port;
-<<<<<<< HEAD
         resolved_addr4_out->len =
-            static_cast<socklen_t>(sizeof(struct sockaddr_in));
-=======
-        resolved_addr4_out->len = sizeof(grpc_sockaddr_in);
->>>>>>> 7e24da46
+            static_cast<socklen_t>(sizeof(grpc_sockaddr_in));
       }
       return 1;
     }
@@ -86,12 +82,7 @@
     memcpy(&addr6_out->sin6_addr.s6_addr[0], kV4MappedPrefix, 12);
     memcpy(&addr6_out->sin6_addr.s6_addr[12], &addr4->sin_addr, 4);
     addr6_out->sin6_port = addr4->sin_port;
-<<<<<<< HEAD
-    resolved_addr6_out->len =
-        static_cast<socklen_t>(sizeof(struct sockaddr_in6));
-=======
-    resolved_addr6_out->len = sizeof(grpc_sockaddr_in6);
->>>>>>> 7e24da46
+    resolved_addr6_out->len = static_cast<socklen_t>(sizeof(grpc_sockaddr_in6));
     return 1;
   }
   return 0;
@@ -143,15 +134,9 @@
       reinterpret_cast<grpc_sockaddr_in*>(resolved_wild_out->addr);
   GPR_ASSERT(port >= 0 && port < 65536);
   memset(resolved_wild_out, 0, sizeof(*resolved_wild_out));
-<<<<<<< HEAD
-  wild_out->sin_family = AF_INET;
-  wild_out->sin_port = htons(static_cast<uint16_t>(port));
-  resolved_wild_out->len = static_cast<socklen_t>(sizeof(struct sockaddr_in));
-=======
   wild_out->sin_family = GRPC_AF_INET;
   wild_out->sin_port = grpc_htons(static_cast<uint16_t>(port));
-  resolved_wild_out->len = sizeof(grpc_sockaddr_in);
->>>>>>> 7e24da46
+  resolved_wild_out->len = static_cast<socklen_t>(sizeof(grpc_sockaddr_in));
 }
 
 void grpc_sockaddr_make_wildcard6(int port,
@@ -160,15 +145,9 @@
       reinterpret_cast<grpc_sockaddr_in6*>(resolved_wild_out->addr);
   GPR_ASSERT(port >= 0 && port < 65536);
   memset(resolved_wild_out, 0, sizeof(*resolved_wild_out));
-<<<<<<< HEAD
-  wild_out->sin6_family = AF_INET6;
-  wild_out->sin6_port = htons(static_cast<uint16_t>(port));
-  resolved_wild_out->len = static_cast<socklen_t>(sizeof(struct sockaddr_in6));
-=======
   wild_out->sin6_family = GRPC_AF_INET6;
   wild_out->sin6_port = grpc_htons(static_cast<uint16_t>(port));
-  resolved_wild_out->len = sizeof(grpc_sockaddr_in6);
->>>>>>> 7e24da46
+  resolved_wild_out->len = static_cast<socklen_t>(sizeof(grpc_sockaddr_in6));
 }
 
 int grpc_sockaddr_to_string(char** out,
