/*
 *
 * Copyright 2016, Google Inc.
 * All rights reserved.
 *
 * Redistribution and use in source and binary forms, with or without
 * modification, are permitted provided that the following conditions are
 * met:
 *
 *     * Redistributions of source code must retain the above copyright
 * notice, this list of conditions and the following disclaimer.
 *     * Redistributions in binary form must reproduce the above
 * copyright notice, this list of conditions and the following disclaimer
 * in the documentation and/or other materials provided with the
 * distribution.
 *     * Neither the name of Google Inc. nor the names of its
 * contributors may be used to endorse or promote products derived from
 * this software without specific prior written permission.
 *
 * THIS SOFTWARE IS PROVIDED BY THE COPYRIGHT HOLDERS AND CONTRIBUTORS
 * "AS IS" AND ANY EXPRESS OR IMPLIED WARRANTIES, INCLUDING, BUT NOT
 * LIMITED TO, THE IMPLIED WARRANTIES OF MERCHANTABILITY AND FITNESS FOR
 * A PARTICULAR PURPOSE ARE DISCLAIMED. IN NO EVENT SHALL THE COPYRIGHT
 * OWNER OR CONTRIBUTORS BE LIABLE FOR ANY DIRECT, INDIRECT, INCIDENTAL,
 * SPECIAL, EXEMPLARY, OR CONSEQUENTIAL DAMAGES (INCLUDING, BUT NOT
 * LIMITED TO, PROCUREMENT OF SUBSTITUTE GOODS OR SERVICES; LOSS OF USE,
 * DATA, OR PROFITS; OR BUSINESS INTERRUPTION) HOWEVER CAUSED AND ON ANY
 * THEORY OF LIABILITY, WHETHER IN CONTRACT, STRICT LIABILITY, OR TORT
 * (INCLUDING NEGLIGENCE OR OTHERWISE) ARISING IN ANY WAY OUT OF THE USE
 * OF THIS SOFTWARE, EVEN IF ADVISED OF THE POSSIBILITY OF SUCH DAMAGE.
 *
 */

#include <grpc/grpc_posix.h>
#include <grpc/support/port_platform.h>

#ifdef GPR_LINUX_EPOLL

#include "src/core/lib/iomgr/ev_epoll_linux.h"

#include <assert.h>
#include <errno.h>
#include <poll.h>
#include <signal.h>
#include <string.h>
#include <sys/epoll.h>
#include <sys/socket.h>
#include <unistd.h>

#include <grpc/support/alloc.h>
#include <grpc/support/log.h>
#include <grpc/support/string_util.h>
#include <grpc/support/tls.h>
#include <grpc/support/useful.h>

#include "src/core/lib/iomgr/ev_posix.h"
#include "src/core/lib/iomgr/iomgr_internal.h"
#include "src/core/lib/iomgr/wakeup_fd_posix.h"
#include "src/core/lib/profiling/timers.h"
#include "src/core/lib/support/block_annotate.h"

static int grpc_wakeup_signal = -1;
static bool is_grpc_wakeup_signal_initialized = false;

/* Implements the function defined in grpc_posix.h. This function might be
 * called before even calling grpc_init() to set either a different signal to
 * use. If signum == -1, then the use of signals is disabled */
void grpc_use_signal(int signum) {
  grpc_wakeup_signal = signum;
  is_grpc_wakeup_signal_initialized = true;

  if (grpc_wakeup_signal < 0) {
    gpr_log(GPR_INFO,
            "Use of signals is disabled. Epoll engine will not be used");
  } else {
    gpr_log(GPR_INFO, "epoll engine will be using signal: %d",
            grpc_wakeup_signal);
  }
}

struct polling_island;

/*******************************************************************************
 * Fd Declarations
 */
struct grpc_fd {
  int fd;
  /* refst format:
       bit 0    : 1=Active / 0=Orphaned
       bits 1-n : refcount
     Ref/Unref by two to avoid altering the orphaned bit */
  gpr_atm refst;

  gpr_mu mu;

  /* Indicates that the fd is shutdown and that any pending read/write closures
     should fail */
  bool shutdown;

  /* The fd is either closed or we relinquished control of it. In either cases,
     this indicates that the 'fd' on this structure is no longer valid */
  bool orphaned;

  /* TODO: sreek - Move this to a lockfree implementation */
  grpc_closure *read_closure;
  grpc_closure *write_closure;

  /* The polling island to which this fd belongs to and the mutex protecting the
     the field */
  gpr_mu pi_mu;
  struct polling_island *polling_island;

  struct grpc_fd *freelist_next;
  grpc_closure *on_done_closure;

  /* The pollset that last noticed that the fd is readable */
  grpc_pollset *read_notifier_pollset;

  grpc_iomgr_object iomgr_object;
};

/* Reference counting for fds */
#ifdef GRPC_FD_REF_COUNT_DEBUG
static void fd_ref(grpc_fd *fd, const char *reason, const char *file, int line);
static void fd_unref(grpc_fd *fd, const char *reason, const char *file,
                     int line);
#define GRPC_FD_REF(fd, reason) fd_ref(fd, reason, __FILE__, __LINE__)
#define GRPC_FD_UNREF(fd, reason) fd_unref(fd, reason, __FILE__, __LINE__)
#else
static void fd_ref(grpc_fd *fd);
static void fd_unref(grpc_fd *fd);
#define GRPC_FD_REF(fd, reason) fd_ref(fd)
#define GRPC_FD_UNREF(fd, reason) fd_unref(fd)
#endif

static void fd_global_init(void);
static void fd_global_shutdown(void);

#define CLOSURE_NOT_READY ((grpc_closure *)0)
#define CLOSURE_READY ((grpc_closure *)1)

/*******************************************************************************
 * Polling island Declarations
 */

// #define GRPC_PI_REF_COUNT_DEBUG
#ifdef GRPC_PI_REF_COUNT_DEBUG

#define PI_ADD_REF(p, r) pi_add_ref_dbg((p), 1, (r), __FILE__, __LINE__)
#define PI_UNREF(p, r) pi_unref_dbg((p), 1, (r), __FILE__, __LINE__)

#else /* defined(GRPC_PI_REF_COUNT_DEBUG) */

#define PI_ADD_REF(p, r) pi_add_ref((p), 1)
#define PI_UNREF(p, r) pi_unref((p), 1)

#endif /* !defined(GPRC_PI_REF_COUNT_DEBUG) */

typedef struct polling_island {
  gpr_mu mu;
  /* Ref count. Use PI_ADD_REF() and PI_UNREF() macros to increment/decrement
     the refcount.
     Once the ref count becomes zero, this structure is destroyed which means
     we should ensure that there is never a scenario where a PI_ADD_REF() is
     racing with a PI_UNREF() that just made the ref_count zero. */
  gpr_atm ref_count;

  /* Pointer to the polling_island this merged into.
   * merged_to value is only set once in polling_island's lifetime (and that too
   * only if the island is merged with another island). Because of this, we can
   * use gpr_atm type here so that we can do atomic access on this and reduce
   * lock contention on 'mu' mutex.
   *
   * Note that if this field is not NULL (i.e not 0), all the remaining fields
   * (except mu and ref_count) are invalid and must be ignored. */
  gpr_atm merged_to;

  /* The fd of the underlying epoll set */
  int epoll_fd;

  /* The file descriptors in the epoll set */
  size_t fd_cnt;
  size_t fd_capacity;
  grpc_fd **fds;

  /* Polling islands that are no longer needed are kept in a freelist so that
     they can be reused. This field points to the next polling island in the
     free list */
  struct polling_island *next_free;
} polling_island;

/*******************************************************************************
 * Pollset Declarations
 */
struct grpc_pollset_worker {
  pthread_t pt_id; /* Thread id of this worker */
  struct grpc_pollset_worker *next;
  struct grpc_pollset_worker *prev;
};

struct grpc_pollset {
  gpr_mu mu;
  grpc_pollset_worker root_worker;
  bool kicked_without_pollers;

  bool shutting_down;          /* Is the pollset shutting down ? */
  bool finish_shutdown_called; /* Is the 'finish_shutdown_locked()' called ? */
  grpc_closure *shutdown_done; /* Called after after shutdown is complete */

  /* The polling island to which this pollset belongs to and the mutex
     protecting the field */
  /* TODO: sreek: This lock might actually be adding more overhead to the
     critical path (i.e pollset_work() function). Consider removing this lock
     and just using the overall pollset lock */
  gpr_mu pi_mu;
  struct polling_island *polling_island;
};

/*******************************************************************************
 * Pollset-set Declarations
 */
/* TODO: sreek - Change the pollset_set implementation such that a pollset_set
 * directly points to a polling_island (and adding an fd/pollset/pollset_set to
 * the current pollset_set would result in polling island merges. This would
 * remove the need to maintain fd_count here. This will also significantly
 * simplify the grpc_fd structure since we would no longer need to explicitly
 * maintain the orphaned state */
struct grpc_pollset_set {
  gpr_mu mu;

  size_t pollset_count;
  size_t pollset_capacity;
  grpc_pollset **pollsets;

  size_t pollset_set_count;
  size_t pollset_set_capacity;
  struct grpc_pollset_set **pollset_sets;

  size_t fd_count;
  size_t fd_capacity;
  grpc_fd **fds;
};

/*******************************************************************************
 * Polling island Definitions
 */

/* The wakeup fd that is used to wake up all threads in a Polling island. This
   is useful in the polling island merge operation where we need to wakeup all
   the threads currently polling the smaller polling island (so that they can
   start polling the new/merged polling island)

   NOTE: This fd is initialized to be readable and MUST NOT be consumed i.e the
   threads that woke up MUST NOT call grpc_wakeup_fd_consume_wakeup() */
static grpc_wakeup_fd polling_island_wakeup_fd;

/* Polling island freelist */
static gpr_mu g_pi_freelist_mu;
static polling_island *g_pi_freelist = NULL;

static void polling_island_delete(); /* Forward declaration */

#ifdef GRPC_TSAN
/* Currently TSAN may incorrectly flag data races between epoll_ctl and
   epoll_wait for any grpc_fd structs that are added to the epoll set via
   epoll_ctl and are returned (within a very short window) via epoll_wait().

   To work-around this race, we establish a happens-before relation between
   the code just-before epoll_ctl() and the code after epoll_wait() by using
   this atomic */
gpr_atm g_epoll_sync;
#endif /* defined(GRPC_TSAN) */

#ifdef GRPC_PI_REF_COUNT_DEBUG
long pi_add_ref(polling_island *pi, int ref_cnt);
long pi_unref(polling_island *pi, int ref_cnt);

void pi_add_ref_dbg(polling_island *pi, int ref_cnt, char *reason, char *file,
                    int line) {
  long old_cnt = pi_add_ref(pi, ref_cnt);
  gpr_log(GPR_DEBUG, "Add ref pi: %p, old:%ld -> new:%ld (%s) - (%s, %d)",
          (void *)pi, old_cnt, (old_cnt + ref_cnt), reason, file, line);
}

void pi_unref_dbg(polling_island *pi, int ref_cnt, char *reason, char *file,
                  int line) {
  long old_cnt = pi_unref(pi, ref_cnt);
  gpr_log(GPR_DEBUG, "Unref pi: %p, old:%ld -> new:%ld (%s) - (%s, %d)",
          (void *)pi, old_cnt, (old_cnt - ref_cnt), reason, file, line);
}
#endif

long pi_add_ref(polling_island *pi, int ref_cnt) {
  return gpr_atm_full_fetch_add(&pi->ref_count, ref_cnt);
}

long pi_unref(polling_island *pi, int ref_cnt) {
  long old_cnt = gpr_atm_full_fetch_add(&pi->ref_count, -ref_cnt);

  /* If ref count went to zero, delete the polling island. Note that this need
     not be done under a lock. Once the ref count goes to zero, we are
     guaranteed that no one else holds a reference to the polling island (and
     that there is no racing pi_add_ref() call either.

     Also, if we are deleting the polling island and the merged_to field is
     non-empty, we should remove a ref to the merged_to polling island
   */
  if (old_cnt == ref_cnt) {
    polling_island *next = (polling_island *)gpr_atm_acq_load(&pi->merged_to);
    polling_island_delete(pi);
    if (next != NULL) {
      PI_UNREF(next, "pi_delete"); /* Recursive call */
    }
  } else {
    GPR_ASSERT(old_cnt > ref_cnt);
  }

  return old_cnt;
}

/* The caller is expected to hold pi->mu lock before calling this function */
static void polling_island_add_fds_locked(polling_island *pi, grpc_fd **fds,
                                          size_t fd_count, bool add_fd_refs) {
  int err;
  size_t i;
  struct epoll_event ev;

#ifdef GRPC_TSAN
  /* See the definition of g_epoll_sync for more context */
  gpr_atm_rel_store(&g_epoll_sync, 0);
#endif /* defined(GRPC_TSAN) */

  for (i = 0; i < fd_count; i++) {
    ev.events = (uint32_t)(EPOLLIN | EPOLLOUT | EPOLLET);
    ev.data.ptr = fds[i];
    err = epoll_ctl(pi->epoll_fd, EPOLL_CTL_ADD, fds[i]->fd, &ev);

    if (err < 0) {
      if (errno != EEXIST) {
        /* TODO: sreek - We need a better way to bubble up this error instead of
           just logging a message */
        gpr_log(GPR_ERROR, "epoll_ctl add for fd: %d failed with error: %s",
                fds[i]->fd, strerror(errno));
      }

      continue;
    }

    if (pi->fd_cnt == pi->fd_capacity) {
      pi->fd_capacity = GPR_MAX(pi->fd_capacity + 8, pi->fd_cnt * 3 / 2);
      pi->fds = gpr_realloc(pi->fds, sizeof(grpc_fd *) * pi->fd_capacity);
    }

    pi->fds[pi->fd_cnt++] = fds[i];
    if (add_fd_refs) {
      GRPC_FD_REF(fds[i], "polling_island");
    }
  }
}

/* The caller is expected to hold pi->mu before calling this */
static void polling_island_add_wakeup_fd_locked(polling_island *pi,
                                                grpc_wakeup_fd *wakeup_fd) {
  struct epoll_event ev;
  int err;

  ev.events = (uint32_t)(EPOLLIN | EPOLLET);
  ev.data.ptr = wakeup_fd;
  err = epoll_ctl(pi->epoll_fd, EPOLL_CTL_ADD,
                  GRPC_WAKEUP_FD_GET_READ_FD(wakeup_fd), &ev);
  if (err < 0) {
    gpr_log(GPR_ERROR,
            "Failed to add grpc_wake_up_fd (%d) to the epoll set (epoll_fd: %d)"
            ". Error: %s",
            GRPC_WAKEUP_FD_GET_READ_FD(&grpc_global_wakeup_fd), pi->epoll_fd,
            strerror(errno));
  }
}

/* The caller is expected to hold pi->mu lock before calling this function */
static void polling_island_remove_all_fds_locked(polling_island *pi,
                                                 bool remove_fd_refs) {
  int err;
  size_t i;

  for (i = 0; i < pi->fd_cnt; i++) {
    err = epoll_ctl(pi->epoll_fd, EPOLL_CTL_DEL, pi->fds[i]->fd, NULL);
    if (err < 0 && errno != ENOENT) {
      /* TODO: sreek - We need a better way to bubble up this error instead of
      * just logging a message */
      gpr_log(GPR_ERROR,
              "epoll_ctl deleting fds[%zu]: %d failed with error: %s", i,
              pi->fds[i]->fd, strerror(errno));
    }

    if (remove_fd_refs) {
      GRPC_FD_UNREF(pi->fds[i], "polling_island");
    }
  }

  pi->fd_cnt = 0;
}

/* The caller is expected to hold pi->mu lock before calling this function */
static void polling_island_remove_fd_locked(polling_island *pi, grpc_fd *fd,
                                            bool is_fd_closed) {
  int err;
  size_t i;

  /* If fd is already closed, then it would have been automatically been removed
     from the epoll set */
  if (!is_fd_closed) {
    err = epoll_ctl(pi->epoll_fd, EPOLL_CTL_DEL, fd->fd, NULL);
    if (err < 0 && errno != ENOENT) {
      gpr_log(GPR_ERROR, "epoll_ctl deleting fd: %d failed with error; %s",
              fd->fd, strerror(errno));
    }
  }

  for (i = 0; i < pi->fd_cnt; i++) {
    if (pi->fds[i] == fd) {
      pi->fds[i] = pi->fds[--pi->fd_cnt];
      GRPC_FD_UNREF(fd, "polling_island");
      break;
    }
  }
}

static polling_island *polling_island_create(grpc_fd *initial_fd) {
  polling_island *pi = NULL;

  /* Try to get one from the polling island freelist */
  gpr_mu_lock(&g_pi_freelist_mu);
  if (g_pi_freelist != NULL) {
    pi = g_pi_freelist;
    g_pi_freelist = g_pi_freelist->next_free;
    pi->next_free = NULL;
  }
  gpr_mu_unlock(&g_pi_freelist_mu);

  /* Create new polling island if we could not get one from the free list */
  if (pi == NULL) {
    pi = gpr_malloc(sizeof(*pi));
    gpr_mu_init(&pi->mu);
    pi->fd_cnt = 0;
    pi->fd_capacity = 0;
    pi->fds = NULL;
  }

  gpr_atm_rel_store(&pi->ref_count, 0);
  gpr_atm_rel_store(&pi->merged_to, NULL);

  pi->epoll_fd = epoll_create1(EPOLL_CLOEXEC);

  if (pi->epoll_fd < 0) {
    gpr_log(GPR_ERROR, "epoll_create1() failed with error: %s",
            strerror(errno));
  }
  GPR_ASSERT(pi->epoll_fd >= 0);

  polling_island_add_wakeup_fd_locked(pi, &grpc_global_wakeup_fd);

  pi->next_free = NULL;

  if (initial_fd != NULL) {
    /* Lock the polling island here just in case we got this structure from the
       freelist and the polling island lock was not released yet (by the code
       that adds the polling island to the freelist) */
    gpr_mu_lock(&pi->mu);
    polling_island_add_fds_locked(pi, &initial_fd, 1, true);
    gpr_mu_unlock(&pi->mu);
  }

  return pi;
}

static void polling_island_delete(polling_island *pi) {
  GPR_ASSERT(pi->fd_cnt == 0);

  gpr_atm_rel_store(&pi->merged_to, NULL);

  close(pi->epoll_fd);
  pi->epoll_fd = -1;

  gpr_mu_lock(&g_pi_freelist_mu);
  pi->next_free = g_pi_freelist;
  g_pi_freelist = pi;
  gpr_mu_unlock(&g_pi_freelist_mu);
}

/* Gets the lock on the *latest* polling island i.e the last polling island in
   the linked list (linked by 'merged_to' link). Call gpr_mu_unlock on the
   returned polling island's mu.
   Usage: To lock/unlock polling island "pi", do the following:
      polling_island *pi_latest = polling_island_lock(pi);
      ...
      ... critical section ..
      ...
      gpr_mu_unlock(&pi_latest->mu); //NOTE: use pi_latest->mu. NOT pi->mu */
polling_island *polling_island_lock(polling_island *pi) {
  polling_island *next = NULL;
  while (true) {
    next = (polling_island *)gpr_atm_acq_load(&pi->merged_to);
    if (next == NULL) {
      /* pi is the last node in the linked list. Get the lock and check again
         (under the pi->mu lock) that pi is still the last node (because a merge
         may have happend after the (next == NULL) check above and before
         getting the pi->mu lock.
         If pi is the last node, we are done. If not, unlock and continue
         traversing the list */
      gpr_mu_lock(&pi->mu);
      next = (polling_island *)gpr_atm_acq_load(&pi->merged_to);
      if (next == NULL) {
        break;
      }
      gpr_mu_unlock(&pi->mu);
    }

    pi = next;
  }

  return pi;
}

/* Gets the lock on the *latest* polling islands pointed by *p and *q.
   This function is needed because calling the following block of code to obtain
   locks on polling islands (*p and *q) is prone to deadlocks.
     {
       polling_island_lock(*p);
       polling_island_lock(*q);
     }

   Usage/exmaple:
     polling_island *p1;
     polling_island *p2;
     ..
     polling_island_lock_pair(&p1, &p2);
     ..
     .. Critical section with both p1 and p2 locked
     ..
     // Release locks
     // **IMPORTANT**: Make sure you check p1 == p2 AFTER the function
     // polling_island_lock_pair() was called and if so, release the lock only
     // once. Note: Even if p1 != p2 beforec calling polling_island_lock_pair(),
     // they might be after the function returns:
     if (p1 == p2) {
       gpr_mu_unlock(&p1->mu)
     } else {
       gpr_mu_unlock(&p1->mu);
       gpr_mu_unlock(&p2->mu);
     }

*/
void polling_island_lock_pair(polling_island **p, polling_island **q) {
  polling_island *pi_1 = *p;
  polling_island *pi_2 = *q;
  polling_island *next_1 = NULL;
  polling_island *next_2 = NULL;

  /* The algorithm is simple:
      - Go to the last polling islands in the linked lists *pi_1 and *pi_2 (and
        keep updating pi_1 and pi_2)
      - Then obtain locks on the islands by following a lock order rule of
        locking polling_island with lower address first
           Special case: Before obtaining the locks, check if pi_1 and pi_2 are
           pointing to the same island. If that is the case, we can just call
           polling_island_lock()
      - After obtaining both the locks, double check that the polling islands
        are still the last polling islands in their respective linked lists
        (this is because there might have been polling island merges before
        we got the lock)
      - If the polling islands are the last islands, we are done. If not,
        release the locks and continue the process from the first step */
  while (true) {
    next_1 = (polling_island *)gpr_atm_acq_load(&pi_1->merged_to);
    while (next_1 != NULL) {
      pi_1 = next_1;
      next_1 = (polling_island *)gpr_atm_acq_load(&pi_1->merged_to);
    }

    next_2 = (polling_island *)gpr_atm_acq_load(&pi_2->merged_to);
    while (next_2 != NULL) {
      pi_2 = next_2;
      next_2 = (polling_island *)gpr_atm_acq_load(&pi_2->merged_to);
    }

    if (pi_1 == pi_2) {
      pi_1 = pi_2 = polling_island_lock(pi_1);
      break;
    }

    if (pi_1 < pi_2) {
      gpr_mu_lock(&pi_1->mu);
      gpr_mu_lock(&pi_2->mu);
    } else {
      gpr_mu_lock(&pi_2->mu);
      gpr_mu_lock(&pi_1->mu);
    }

    next_1 = (polling_island *)gpr_atm_acq_load(&pi_1->merged_to);
    next_2 = (polling_island *)gpr_atm_acq_load(&pi_2->merged_to);
    if (next_1 == NULL && next_2 == NULL) {
      break;
    }

    gpr_mu_unlock(&pi_1->mu);
    gpr_mu_unlock(&pi_2->mu);
  }

  *p = pi_1;
  *q = pi_2;
}

polling_island *polling_island_merge(polling_island *p, polling_island *q) {
  /* Get locks on both the polling islands */
  polling_island_lock_pair(&p, &q);

  if (p == q) {
    /* Nothing needs to be done here */
    gpr_mu_unlock(&p->mu);
    return p;
  }

  /* Make sure that p points to the polling island with fewer fds than q */
  if (p->fd_cnt > q->fd_cnt) {
    GPR_SWAP(polling_island *, p, q);
  }

  /* "Merge" p with q i.e move all the fds from p (The one with fewer fds) to q
      Note that the refcounts on the fds being moved will not change here. This
      is why the last parameter in the following two functions is 'false') */
  polling_island_add_fds_locked(q, p->fds, p->fd_cnt, false);
  polling_island_remove_all_fds_locked(p, false);

  /* Wakeup all the pollers (if any) on p so that they can pickup this change */
  polling_island_add_wakeup_fd_locked(p, &polling_island_wakeup_fd);

  /* Add the 'merged_to' link from p --> q */
  gpr_atm_rel_store(&p->merged_to, q);
  PI_ADD_REF(q, "pi_merge"); /* To account for the new incoming ref from p */

  gpr_mu_unlock(&p->mu);
  gpr_mu_unlock(&q->mu);

  /* Return the merged polling island */
  return q;
}

static grpc_error *polling_island_global_init() {
  grpc_error *error = GRPC_ERROR_NONE;

  gpr_mu_init(&g_pi_freelist_mu);
  g_pi_freelist = NULL;

  error = grpc_wakeup_fd_init(&polling_island_wakeup_fd);
  if (error == GRPC_ERROR_NONE) {
    error = grpc_wakeup_fd_wakeup(&polling_island_wakeup_fd);
  }

  return error;
}

static void polling_island_global_shutdown() {
  polling_island *next;
  gpr_mu_lock(&g_pi_freelist_mu);
  gpr_mu_unlock(&g_pi_freelist_mu);
  while (g_pi_freelist != NULL) {
    next = g_pi_freelist->next_free;
    gpr_mu_destroy(&g_pi_freelist->mu);
    gpr_free(g_pi_freelist->fds);
    gpr_free(g_pi_freelist);
    g_pi_freelist = next;
  }
  gpr_mu_destroy(&g_pi_freelist_mu);

  grpc_wakeup_fd_destroy(&polling_island_wakeup_fd);
}

/*******************************************************************************
 * Fd Definitions
 */

/* We need to keep a freelist not because of any concerns of malloc performance
 * but instead so that implementations with multiple threads in (for example)
 * epoll_wait deal with the race between pollset removal and incoming poll
 * notifications.
 *
 * The problem is that the poller ultimately holds a reference to this
 * object, so it is very difficult to know when is safe to free it, at least
 * without some expensive synchronization.
 *
 * If we keep the object freelisted, in the worst case losing this race just
 * becomes a spurious read notification on a reused fd.
 */

/* The alarm system needs to be able to wakeup 'some poller' sometimes
 * (specifically when a new alarm needs to be triggered earlier than the next
 * alarm 'epoch'). This wakeup_fd gives us something to alert on when such a
 * case occurs. */

/* TODO: sreek: Right now, this wakes up all pollers. In future we should make
 * sure to wake up one polling thread (which can wake up other threads if
 * needed) */
grpc_wakeup_fd grpc_global_wakeup_fd;

static grpc_fd *fd_freelist = NULL;
static gpr_mu fd_freelist_mu;

#ifdef GRPC_FD_REF_COUNT_DEBUG
#define REF_BY(fd, n, reason) ref_by(fd, n, reason, __FILE__, __LINE__)
#define UNREF_BY(fd, n, reason) unref_by(fd, n, reason, __FILE__, __LINE__)
static void ref_by(grpc_fd *fd, int n, const char *reason, const char *file,
                   int line) {
  gpr_log(GPR_DEBUG, "FD %d %p   ref %d %d -> %d [%s; %s:%d]", fd->fd, fd, n,
          gpr_atm_no_barrier_load(&fd->refst),
          gpr_atm_no_barrier_load(&fd->refst) + n, reason, file, line);
#else
#define REF_BY(fd, n, reason) ref_by(fd, n)
#define UNREF_BY(fd, n, reason) unref_by(fd, n)
static void ref_by(grpc_fd *fd, int n) {
#endif
  GPR_ASSERT(gpr_atm_no_barrier_fetch_add(&fd->refst, n) > 0);
}

#ifdef GRPC_FD_REF_COUNT_DEBUG
static void unref_by(grpc_fd *fd, int n, const char *reason, const char *file,
                     int line) {
  gpr_atm old;
  gpr_log(GPR_DEBUG, "FD %d %p unref %d %d -> %d [%s; %s:%d]", fd->fd, fd, n,
          gpr_atm_no_barrier_load(&fd->refst),
          gpr_atm_no_barrier_load(&fd->refst) - n, reason, file, line);
#else
static void unref_by(grpc_fd *fd, int n) {
  gpr_atm old;
#endif
  old = gpr_atm_full_fetch_add(&fd->refst, -n);
  if (old == n) {
    /* Add the fd to the freelist */
    gpr_mu_lock(&fd_freelist_mu);
    fd->freelist_next = fd_freelist;
    fd_freelist = fd;
    grpc_iomgr_unregister_object(&fd->iomgr_object);

    gpr_mu_unlock(&fd_freelist_mu);
  } else {
    GPR_ASSERT(old > n);
  }
}

/* Increment refcount by two to avoid changing the orphan bit */
#ifdef GRPC_FD_REF_COUNT_DEBUG
static void fd_ref(grpc_fd *fd, const char *reason, const char *file,
                   int line) {
  ref_by(fd, 2, reason, file, line);
}

static void fd_unref(grpc_fd *fd, const char *reason, const char *file,
                     int line) {
  unref_by(fd, 2, reason, file, line);
}
#else
static void fd_ref(grpc_fd *fd) { ref_by(fd, 2); }
static void fd_unref(grpc_fd *fd) { unref_by(fd, 2); }
#endif

static void fd_global_init(void) { gpr_mu_init(&fd_freelist_mu); }

static void fd_global_shutdown(void) {
  gpr_mu_lock(&fd_freelist_mu);
  gpr_mu_unlock(&fd_freelist_mu);
  while (fd_freelist != NULL) {
    grpc_fd *fd = fd_freelist;
    fd_freelist = fd_freelist->freelist_next;
    gpr_mu_destroy(&fd->mu);
    gpr_free(fd);
  }
  gpr_mu_destroy(&fd_freelist_mu);
}

static grpc_fd *fd_create(int fd, const char *name) {
  grpc_fd *new_fd = NULL;

  gpr_mu_lock(&fd_freelist_mu);
  if (fd_freelist != NULL) {
    new_fd = fd_freelist;
    fd_freelist = fd_freelist->freelist_next;
  }
  gpr_mu_unlock(&fd_freelist_mu);

  if (new_fd == NULL) {
    new_fd = gpr_malloc(sizeof(grpc_fd));
    gpr_mu_init(&new_fd->mu);
    gpr_mu_init(&new_fd->pi_mu);
  }

  /* Note: It is not really needed to get the new_fd->mu lock here. If this is a
     newly created fd (or an fd we got from the freelist), no one else would be
     holding a lock to it anyway. */
  gpr_mu_lock(&new_fd->mu);

  gpr_atm_rel_store(&new_fd->refst, 1);
  new_fd->fd = fd;
  new_fd->shutdown = false;
  new_fd->orphaned = false;
  new_fd->read_closure = CLOSURE_NOT_READY;
  new_fd->write_closure = CLOSURE_NOT_READY;
  new_fd->polling_island = NULL;
  new_fd->freelist_next = NULL;
  new_fd->on_done_closure = NULL;
  new_fd->read_notifier_pollset = NULL;

  gpr_mu_unlock(&new_fd->mu);

  char *fd_name;
  gpr_asprintf(&fd_name, "%s fd=%d", name, fd);
  grpc_iomgr_register_object(&new_fd->iomgr_object, fd_name);
  gpr_free(fd_name);
#ifdef GRPC_FD_REF_COUNT_DEBUG
  gpr_log(GPR_DEBUG, "FD %d %p create %s", fd, r, fd_name);
#endif
  return new_fd;
}

static bool fd_is_orphaned(grpc_fd *fd) {
  return (gpr_atm_acq_load(&fd->refst) & 1) == 0;
}

static int fd_wrapped_fd(grpc_fd *fd) {
  int ret_fd = -1;
  gpr_mu_lock(&fd->mu);
  if (!fd->orphaned) {
    ret_fd = fd->fd;
  }
  gpr_mu_unlock(&fd->mu);

  return ret_fd;
}

static void fd_orphan(grpc_exec_ctx *exec_ctx, grpc_fd *fd,
                      grpc_closure *on_done, int *release_fd,
                      const char *reason) {
  bool is_fd_closed = false;
  gpr_mu_lock(&fd->mu);
  fd->on_done_closure = on_done;

  /* If release_fd is not NULL, we should be relinquishing control of the file
     descriptor fd->fd (but we still own the grpc_fd structure). */
  if (release_fd != NULL) {
    *release_fd = fd->fd;
  } else {
    close(fd->fd);
    is_fd_closed = true;
  }

  fd->orphaned = true;

  /* Remove the active status but keep referenced. We want this grpc_fd struct
     to be alive (and not added to freelist) until the end of this function */
  REF_BY(fd, 1, reason);

  /* Remove the fd from the polling island:
     - Get a lock on the latest polling island (i.e the last island in the
       linked list pointed by fd->polling_island). This is the island that
       would actually contain the fd
     - Remove the fd from the latest polling island
     - Unlock the latest polling island
     - Set fd->polling_island to NULL (but remove the ref on the polling island
       before doing this.) */
  gpr_mu_lock(&fd->pi_mu);
  if (fd->polling_island != NULL) {
    polling_island *pi_latest = polling_island_lock(fd->polling_island);
    polling_island_remove_fd_locked(pi_latest, fd, is_fd_closed);
    gpr_mu_unlock(&pi_latest->mu);

    PI_UNREF(fd->polling_island, "fd_orphan");
    fd->polling_island = NULL;
  }
  gpr_mu_unlock(&fd->pi_mu);

  grpc_exec_ctx_sched(exec_ctx, fd->on_done_closure, GRPC_ERROR_NONE, NULL);

  gpr_mu_unlock(&fd->mu);
  UNREF_BY(fd, 2, reason); /* Drop the reference */
}

static grpc_error *fd_shutdown_error(bool shutdown) {
  if (!shutdown) {
    return GRPC_ERROR_NONE;
  } else {
    return GRPC_ERROR_CREATE("FD shutdown");
  }
}

static void notify_on_locked(grpc_exec_ctx *exec_ctx, grpc_fd *fd,
                             grpc_closure **st, grpc_closure *closure) {
  if (fd->shutdown) {
    grpc_exec_ctx_sched(exec_ctx, closure, GRPC_ERROR_CREATE("FD shutdown"),
                        NULL);
  } else if (*st == CLOSURE_NOT_READY) {
    /* not ready ==> switch to a waiting state by setting the closure */
    *st = closure;
  } else if (*st == CLOSURE_READY) {
    /* already ready ==> queue the closure to run immediately */
    *st = CLOSURE_NOT_READY;
    grpc_exec_ctx_sched(exec_ctx, closure, fd_shutdown_error(fd->shutdown),
                        NULL);
  } else {
    /* upcallptr was set to a different closure.  This is an error! */
    gpr_log(GPR_ERROR,
            "User called a notify_on function with a previous callback still "
            "pending");
    abort();
  }
}

/* returns 1 if state becomes not ready */
static int set_ready_locked(grpc_exec_ctx *exec_ctx, grpc_fd *fd,
                            grpc_closure **st) {
  if (*st == CLOSURE_READY) {
    /* duplicate ready ==> ignore */
    return 0;
  } else if (*st == CLOSURE_NOT_READY) {
    /* not ready, and not waiting ==> flag ready */
    *st = CLOSURE_READY;
    return 0;
  } else {
    /* waiting ==> queue closure */
    grpc_exec_ctx_sched(exec_ctx, *st, fd_shutdown_error(fd->shutdown), NULL);
    *st = CLOSURE_NOT_READY;
    return 1;
  }
}

static grpc_pollset *fd_get_read_notifier_pollset(grpc_exec_ctx *exec_ctx,
                                                  grpc_fd *fd) {
  grpc_pollset *notifier = NULL;

  gpr_mu_lock(&fd->mu);
  notifier = fd->read_notifier_pollset;
  gpr_mu_unlock(&fd->mu);

  return notifier;
}

static bool fd_is_shutdown(grpc_fd *fd) {
  gpr_mu_lock(&fd->mu);
  const bool r = fd->shutdown;
  gpr_mu_unlock(&fd->mu);
  return r;
}

/* Might be called multiple times */
static void fd_shutdown(grpc_exec_ctx *exec_ctx, grpc_fd *fd) {
  gpr_mu_lock(&fd->mu);
  /* Do the actual shutdown only once */
  if (!fd->shutdown) {
    fd->shutdown = true;

    shutdown(fd->fd, SHUT_RDWR);
    /* Flush any pending read and write closures. Since fd->shutdown is 'true'
       at this point, the closures would be called with 'success = false' */
    set_ready_locked(exec_ctx, fd, &fd->read_closure);
    set_ready_locked(exec_ctx, fd, &fd->write_closure);
  }
  gpr_mu_unlock(&fd->mu);
}

static void fd_notify_on_read(grpc_exec_ctx *exec_ctx, grpc_fd *fd,
                              grpc_closure *closure) {
  gpr_mu_lock(&fd->mu);
  notify_on_locked(exec_ctx, fd, &fd->read_closure, closure);
  gpr_mu_unlock(&fd->mu);
}

static void fd_notify_on_write(grpc_exec_ctx *exec_ctx, grpc_fd *fd,
                               grpc_closure *closure) {
  gpr_mu_lock(&fd->mu);
  notify_on_locked(exec_ctx, fd, &fd->write_closure, closure);
  gpr_mu_unlock(&fd->mu);
}

/*******************************************************************************
 * Pollset Definitions
 */
GPR_TLS_DECL(g_current_thread_pollset);
GPR_TLS_DECL(g_current_thread_worker);

static void sig_handler(int sig_num) {
#ifdef GRPC_EPOLL_DEBUG
  gpr_log(GPR_INFO, "Received signal %d", sig_num);
#endif
}

static void poller_kick_init() { signal(grpc_wakeup_signal, sig_handler); }

/* Global state management */
static grpc_error *pollset_global_init(void) {
  gpr_tls_init(&g_current_thread_pollset);
  gpr_tls_init(&g_current_thread_worker);
  poller_kick_init();
  return grpc_wakeup_fd_init(&grpc_global_wakeup_fd);
}

static void pollset_global_shutdown(void) {
  grpc_wakeup_fd_destroy(&grpc_global_wakeup_fd);
  gpr_tls_destroy(&g_current_thread_pollset);
  gpr_tls_destroy(&g_current_thread_worker);
}

static grpc_error *pollset_worker_kick(grpc_pollset_worker *worker) {
  grpc_error *err = GRPC_ERROR_NONE;
  int err_num = pthread_kill(worker->pt_id, grpc_wakeup_signal);
  if (err_num != 0) {
    err = GRPC_OS_ERROR(err_num, "pthread_kill");
  }
  return err;
}

/* Return 1 if the pollset has active threads in pollset_work (pollset must
 * be locked) */
static int pollset_has_workers(grpc_pollset *p) {
  return p->root_worker.next != &p->root_worker;
}

static void remove_worker(grpc_pollset *p, grpc_pollset_worker *worker) {
  worker->prev->next = worker->next;
  worker->next->prev = worker->prev;
}

static grpc_pollset_worker *pop_front_worker(grpc_pollset *p) {
  if (pollset_has_workers(p)) {
    grpc_pollset_worker *w = p->root_worker.next;
    remove_worker(p, w);
    return w;
  } else {
    return NULL;
  }
}

static void push_back_worker(grpc_pollset *p, grpc_pollset_worker *worker) {
  worker->next = &p->root_worker;
  worker->prev = worker->next->prev;
  worker->prev->next = worker->next->prev = worker;
}

static void push_front_worker(grpc_pollset *p, grpc_pollset_worker *worker) {
  worker->prev = &p->root_worker;
  worker->next = worker->prev->next;
  worker->prev->next = worker->next->prev = worker;
}

static void kick_append_error(grpc_error **composite, grpc_error *error) {
  if (error == GRPC_ERROR_NONE) return;
  if (*composite == GRPC_ERROR_NONE) {
    *composite = GRPC_ERROR_CREATE("Kick Failure");
  }
  *composite = grpc_error_add_child(*composite, error);
}

/* p->mu must be held before calling this function */
static grpc_error *pollset_kick(grpc_pollset *p,
                                grpc_pollset_worker *specific_worker) {
  GPR_TIMER_BEGIN("pollset_kick", 0);
  grpc_error *error = GRPC_ERROR_NONE;

  grpc_pollset_worker *worker = specific_worker;
  if (worker != NULL) {
    if (worker == GRPC_POLLSET_KICK_BROADCAST) {
      if (pollset_has_workers(p)) {
        GPR_TIMER_BEGIN("pollset_kick.broadcast", 0);
        for (worker = p->root_worker.next; worker != &p->root_worker;
             worker = worker->next) {
          if (gpr_tls_get(&g_current_thread_worker) != (intptr_t)worker) {
            kick_append_error(&error, pollset_worker_kick(worker));
          }
        }
      } else {
        p->kicked_without_pollers = true;
      }
      GPR_TIMER_END("pollset_kick.broadcast", 0);
    } else {
      GPR_TIMER_MARK("kicked_specifically", 0);
      if (gpr_tls_get(&g_current_thread_worker) != (intptr_t)worker) {
        kick_append_error(&error, pollset_worker_kick(worker));
      }
    }
  } else if (gpr_tls_get(&g_current_thread_pollset) != (intptr_t)p) {
    /* Since worker == NULL, it means that we can kick "any" worker on this
       pollset 'p'. If 'p' happens to be the same pollset this thread is
       currently polling (i.e in pollset_work() function), then there is no need
       to kick any other worker since the current thread can just absorb the
       kick. This is the reason why we enter this case only when
       g_current_thread_pollset is != p */

    GPR_TIMER_MARK("kick_anonymous", 0);
    worker = pop_front_worker(p);
    if (worker != NULL) {
      GPR_TIMER_MARK("finally_kick", 0);
      push_back_worker(p, worker);
      kick_append_error(&error, pollset_worker_kick(worker));
    } else {
      GPR_TIMER_MARK("kicked_no_pollers", 0);
      p->kicked_without_pollers = true;
    }
  }

  GPR_TIMER_END("pollset_kick", 0);
  GRPC_LOG_IF_ERROR("pollset_kick", GRPC_ERROR_REF(error));
  return error;
}

static grpc_error *kick_poller(void) {
  return grpc_wakeup_fd_wakeup(&grpc_global_wakeup_fd);
}

static void pollset_init(grpc_pollset *pollset, gpr_mu **mu) {
  gpr_mu_init(&pollset->mu);
  *mu = &pollset->mu;

  pollset->root_worker.next = pollset->root_worker.prev = &pollset->root_worker;
  pollset->kicked_without_pollers = false;

  pollset->shutting_down = false;
  pollset->finish_shutdown_called = false;
  pollset->shutdown_done = NULL;

  gpr_mu_init(&pollset->pi_mu);
  pollset->polling_island = NULL;
}

/* Convert a timespec to milliseconds:
   - Very small or negative poll times are clamped to zero to do a non-blocking
     poll (which becomes spin polling)
   - Other small values are rounded up to one millisecond
   - Longer than a millisecond polls are rounded up to the next nearest
     millisecond to avoid spinning
   - Infinite timeouts are converted to -1 */
static int poll_deadline_to_millis_timeout(gpr_timespec deadline,
                                           gpr_timespec now) {
  gpr_timespec timeout;
  static const int64_t max_spin_polling_us = 10;
  if (gpr_time_cmp(deadline, gpr_inf_future(deadline.clock_type)) == 0) {
    return -1;
  }

  if (gpr_time_cmp(deadline, gpr_time_add(now, gpr_time_from_micros(
                                                   max_spin_polling_us,
                                                   GPR_TIMESPAN))) <= 0) {
    return 0;
  }
  timeout = gpr_time_sub(deadline, now);
  return gpr_time_to_millis(gpr_time_add(
      timeout, gpr_time_from_nanos(GPR_NS_PER_MS - 1, GPR_TIMESPAN)));
}

static void fd_become_readable(grpc_exec_ctx *exec_ctx, grpc_fd *fd,
                               grpc_pollset *notifier) {
  /* Need the fd->mu since we might be racing with fd_notify_on_read */
  gpr_mu_lock(&fd->mu);
  set_ready_locked(exec_ctx, fd, &fd->read_closure);
  fd->read_notifier_pollset = notifier;
  gpr_mu_unlock(&fd->mu);
}

static void fd_become_writable(grpc_exec_ctx *exec_ctx, grpc_fd *fd) {
  /* Need the fd->mu since we might be racing with fd_notify_on_write */
  gpr_mu_lock(&fd->mu);
  set_ready_locked(exec_ctx, fd, &fd->write_closure);
  gpr_mu_unlock(&fd->mu);
}

static void pollset_release_polling_island(grpc_pollset *ps, char *reason) {
  gpr_mu_lock(&ps->pi_mu);
  if (ps->polling_island != NULL) {
    PI_UNREF(ps->polling_island, reason);
  }
  ps->polling_island = NULL;
  gpr_mu_unlock(&ps->pi_mu);
}

static void finish_shutdown_locked(grpc_exec_ctx *exec_ctx,
                                   grpc_pollset *pollset) {
  /* The pollset cannot have any workers if we are at this stage */
  GPR_ASSERT(!pollset_has_workers(pollset));

  pollset->finish_shutdown_called = true;

  /* Release the ref and set pollset->polling_island to NULL */
  pollset_release_polling_island(pollset, "ps_shutdown");
<<<<<<< HEAD
  grpc_exec_ctx_enqueue(exec_ctx, pollset->shutdown_done, true, NULL);
=======
  grpc_exec_ctx_sched(exec_ctx, pollset->shutdown_done, GRPC_ERROR_NONE, NULL);
>>>>>>> 24b6eae1
}

/* pollset->mu lock must be held by the caller before calling this */
static void pollset_shutdown(grpc_exec_ctx *exec_ctx, grpc_pollset *pollset,
                             grpc_closure *closure) {
  GPR_TIMER_BEGIN("pollset_shutdown", 0);
  GPR_ASSERT(!pollset->shutting_down);
  pollset->shutting_down = true;
  pollset->shutdown_done = closure;
  pollset_kick(pollset, GRPC_POLLSET_KICK_BROADCAST);

  /* If the pollset has any workers, we cannot call finish_shutdown_locked()
     because it would release the underlying polling island. In such a case, we
     let the last worker call finish_shutdown_locked() from pollset_work() */
  if (!pollset_has_workers(pollset)) {
    GPR_ASSERT(!pollset->finish_shutdown_called);
    GPR_TIMER_MARK("pollset_shutdown.finish_shutdown_locked", 0);
    finish_shutdown_locked(exec_ctx, pollset);
  }
  GPR_TIMER_END("pollset_shutdown", 0);
}

/* pollset_shutdown is guaranteed to be called before pollset_destroy. So other
 * than destroying the mutexes, there is nothing special that needs to be done
 * here */
static void pollset_destroy(grpc_pollset *pollset) {
  GPR_ASSERT(!pollset_has_workers(pollset));
  gpr_mu_destroy(&pollset->pi_mu);
  gpr_mu_destroy(&pollset->mu);
}

static void pollset_reset(grpc_pollset *pollset) {
  GPR_ASSERT(pollset->shutting_down);
  GPR_ASSERT(!pollset_has_workers(pollset));
  pollset->shutting_down = false;
  pollset->finish_shutdown_called = false;
  pollset->kicked_without_pollers = false;
  pollset->shutdown_done = NULL;
  pollset_release_polling_island(pollset, "ps_reset");
<<<<<<< HEAD
=======
}

static void work_combine_error(grpc_error **composite, grpc_error *error) {
  if (error == GRPC_ERROR_NONE) return;
  if (*composite == GRPC_ERROR_NONE) {
    *composite = GRPC_ERROR_CREATE("pollset_work");
  }
  *composite = grpc_error_add_child(*composite, error);
>>>>>>> 24b6eae1
}

#define GRPC_EPOLL_MAX_EVENTS 1000
static grpc_error *pollset_work_and_unlock(grpc_exec_ctx *exec_ctx,
                                           grpc_pollset *pollset,
                                           int timeout_ms, sigset_t *sig_mask) {
  struct epoll_event ep_ev[GRPC_EPOLL_MAX_EVENTS];
  int epoll_fd = -1;
  int ep_rv;
  polling_island *pi = NULL;
  grpc_error *error = GRPC_ERROR_NONE;
  GPR_TIMER_BEGIN("pollset_work_and_unlock", 0);

  /* We need to get the epoll_fd to wait on. The epoll_fd is in inside the
     latest polling island pointed by pollset->polling_island.
     Acquire the following locks:
     - pollset->mu (which we already have)
     - pollset->pi_mu
     - pollset->polling_island lock  */
  gpr_mu_lock(&pollset->pi_mu);

  if (pollset->polling_island == NULL) {
    pollset->polling_island = polling_island_create(NULL);
    PI_ADD_REF(pollset->polling_island, "ps");
  }

  pi = polling_island_lock(pollset->polling_island);
  epoll_fd = pi->epoll_fd;

  /* Update the pollset->polling_island since the island being pointed by
     pollset->polling_island may not be the latest (i.e pi) */
  if (pollset->polling_island != pi) {
    /* Always do PI_ADD_REF before PI_UNREF because PI_UNREF may cause the
       polling island to be deleted */
    PI_ADD_REF(pi, "ps");
    PI_UNREF(pollset->polling_island, "ps");
    pollset->polling_island = pi;
  }

  /* Add an extra ref so that the island does not get destroyed (which means
     the epoll_fd won't be closed) while we are are doing an epoll_wait() on the
     epoll_fd */
  PI_ADD_REF(pi, "ps_work");

  gpr_mu_unlock(&pi->mu);
  gpr_mu_unlock(&pollset->pi_mu);
  gpr_mu_unlock(&pollset->mu);

  do {
    ep_rv = epoll_pwait(epoll_fd, ep_ev, GRPC_EPOLL_MAX_EVENTS, timeout_ms,
                        sig_mask);
    if (ep_rv < 0) {
      if (errno != EINTR) {
        gpr_log(GPR_ERROR, "epoll_pwait() failed: %s", strerror(errno));
        work_combine_error(&error, GRPC_OS_ERROR(errno, "epoll_pwait"));
      } else {
        /* We were interrupted. Save an interation by doing a zero timeout
           epoll_wait to see if there are any other events of interest */
        ep_rv = epoll_wait(epoll_fd, ep_ev, GRPC_EPOLL_MAX_EVENTS, 0);
      }
    }

#ifdef GRPC_TSAN
    /* See the definition of g_poll_sync for more details */
    gpr_atm_acq_load(&g_epoll_sync);
#endif /* defined(GRPC_TSAN) */

    for (int i = 0; i < ep_rv; ++i) {
      void *data_ptr = ep_ev[i].data.ptr;
      if (data_ptr == &grpc_global_wakeup_fd) {
        work_combine_error(
            &error, grpc_wakeup_fd_consume_wakeup(&grpc_global_wakeup_fd));
      } else if (data_ptr == &polling_island_wakeup_fd) {
        /* This means that our polling island is merged with a different
           island. We do not have to do anything here since the subsequent call
           to the function pollset_work_and_unlock() will pick up the correct
           epoll_fd */
      } else {
        grpc_fd *fd = data_ptr;
        int cancel = ep_ev[i].events & (EPOLLERR | EPOLLHUP);
        int read_ev = ep_ev[i].events & (EPOLLIN | EPOLLPRI);
        int write_ev = ep_ev[i].events & EPOLLOUT;
        if (read_ev || cancel) {
          fd_become_readable(exec_ctx, fd, pollset);
        }
        if (write_ev || cancel) {
          fd_become_writable(exec_ctx, fd);
        }
      }
    }
  } while (ep_rv == GRPC_EPOLL_MAX_EVENTS);

  GPR_ASSERT(pi != NULL);

  /* Before leaving, release the extra ref we added to the polling island. It
     is important to use "pi" here (i.e our old copy of pollset->polling_island
     that we got before releasing the polling island lock). This is because
     pollset->polling_island pointer might get udpated in other parts of the
     code when there is an island merge while we are doing epoll_wait() above */
  PI_UNREF(pi, "ps_work");

  GPR_TIMER_END("pollset_work_and_unlock", 0);
  return error;
}

/* pollset->mu lock must be held by the caller before calling this.
   The function pollset_work() may temporarily release the lock (pollset->mu)
   during the course of its execution but it will always re-acquire the lock and
   ensure that it is held by the time the function returns */
static grpc_error *pollset_work(grpc_exec_ctx *exec_ctx, grpc_pollset *pollset,
                                grpc_pollset_worker **worker_hdl,
                                gpr_timespec now, gpr_timespec deadline) {
  GPR_TIMER_BEGIN("pollset_work", 0);
  grpc_error *error = GRPC_ERROR_NONE;
  int timeout_ms = poll_deadline_to_millis_timeout(deadline, now);

  sigset_t new_mask;
  sigset_t orig_mask;

  grpc_pollset_worker worker;
  worker.next = worker.prev = NULL;
  worker.pt_id = pthread_self();

  *worker_hdl = &worker;
  gpr_tls_set(&g_current_thread_pollset, (intptr_t)pollset);
  gpr_tls_set(&g_current_thread_worker, (intptr_t)&worker);

  if (pollset->kicked_without_pollers) {
    /* If the pollset was kicked without pollers, pretend that the current
       worker got the kick and skip polling. A kick indicates that there is some
       work that needs attention like an event on the completion queue or an
       alarm */
    GPR_TIMER_MARK("pollset_work.kicked_without_pollers", 0);
    pollset->kicked_without_pollers = 0;
  } else if (!pollset->shutting_down) {
    sigemptyset(&new_mask);
    sigaddset(&new_mask, grpc_wakeup_signal);
    pthread_sigmask(SIG_BLOCK, &new_mask, &orig_mask);
    sigdelset(&orig_mask, grpc_wakeup_signal);

    push_front_worker(pollset, &worker);

    error = pollset_work_and_unlock(exec_ctx, pollset, timeout_ms, &orig_mask);
    grpc_exec_ctx_flush(exec_ctx);

    gpr_mu_lock(&pollset->mu);
    remove_worker(pollset, &worker);
  }

  /* If we are the last worker on the pollset (i.e pollset_has_workers() is
     false at this point) and the pollset is shutting down, we may have to
     finish the shutdown process by calling finish_shutdown_locked().
     See pollset_shutdown() for more details.

     Note: Continuing to access pollset here is safe; it is the caller's
     responsibility to not destroy a pollset when it has outstanding calls to
     pollset_work() */
  if (pollset->shutting_down && !pollset_has_workers(pollset) &&
      !pollset->finish_shutdown_called) {
    GPR_TIMER_MARK("pollset_work.finish_shutdown_locked", 0);
    finish_shutdown_locked(exec_ctx, pollset);

    gpr_mu_unlock(&pollset->mu);
    grpc_exec_ctx_flush(exec_ctx);
    gpr_mu_lock(&pollset->mu);
  }

  *worker_hdl = NULL;
  gpr_tls_set(&g_current_thread_pollset, (intptr_t)0);
  gpr_tls_set(&g_current_thread_worker, (intptr_t)0);
  GPR_TIMER_END("pollset_work", 0);
  GRPC_LOG_IF_ERROR("pollset_work", GRPC_ERROR_REF(error));
  return error;
}

static void pollset_add_fd(grpc_exec_ctx *exec_ctx, grpc_pollset *pollset,
                           grpc_fd *fd) {
  gpr_mu_lock(&pollset->mu);
  gpr_mu_lock(&pollset->pi_mu);
  gpr_mu_lock(&fd->pi_mu);

  polling_island *pi_new = NULL;

  /* 1) If fd->polling_island and pollset->polling_island are both non-NULL and
   *    equal, do nothing.
   * 2) If fd->polling_island and pollset->polling_island are both NULL, create
   *    a new polling island (with a refcount of 2) and make the polling_island
   *    fields in both fd and pollset to point to the new island
   * 3) If one of fd->polling_island or pollset->polling_island is NULL, update
   *    the NULL polling_island field to point to the non-NULL polling_island
   *    field (ensure that the refcount on the polling island is incremented by
   *    1 to account for the newly added reference)
   * 4) Finally, if fd->polling_island and pollset->polling_island are non-NULL
   *    and different, merge both the polling islands and update the
   *    polling_island fields in both fd and pollset to point to the merged
   *    polling island.
   */
  if (fd->polling_island == pollset->polling_island) {
    pi_new = fd->polling_island;
    if (pi_new == NULL) {
      pi_new = polling_island_create(fd);
    }
  } else if (fd->polling_island == NULL) {
    pi_new = polling_island_lock(pollset->polling_island);
    polling_island_add_fds_locked(pi_new, &fd, 1, true);
    gpr_mu_unlock(&pi_new->mu);
  } else if (pollset->polling_island == NULL) {
    pi_new = polling_island_lock(fd->polling_island);
    gpr_mu_unlock(&pi_new->mu);
  } else {
    pi_new = polling_island_merge(fd->polling_island, pollset->polling_island);
  }

  if (fd->polling_island != pi_new) {
    PI_ADD_REF(pi_new, "fd");
    if (fd->polling_island != NULL) {
      PI_UNREF(fd->polling_island, "fd");
    }
    fd->polling_island = pi_new;
  }

  if (pollset->polling_island != pi_new) {
    PI_ADD_REF(pi_new, "ps");
    if (pollset->polling_island != NULL) {
      PI_UNREF(pollset->polling_island, "ps");
    }
    pollset->polling_island = pi_new;
  }

  gpr_mu_unlock(&fd->pi_mu);
  gpr_mu_unlock(&pollset->pi_mu);
  gpr_mu_unlock(&pollset->mu);
}

/*******************************************************************************
 * Pollset-set Definitions
 */

static grpc_pollset_set *pollset_set_create(void) {
  grpc_pollset_set *pollset_set = gpr_malloc(sizeof(*pollset_set));
  memset(pollset_set, 0, sizeof(*pollset_set));
  gpr_mu_init(&pollset_set->mu);
  return pollset_set;
}

static void pollset_set_destroy(grpc_pollset_set *pollset_set) {
  size_t i;
  gpr_mu_destroy(&pollset_set->mu);
  for (i = 0; i < pollset_set->fd_count; i++) {
    GRPC_FD_UNREF(pollset_set->fds[i], "pollset_set");
  }
  gpr_free(pollset_set->pollsets);
  gpr_free(pollset_set->pollset_sets);
  gpr_free(pollset_set->fds);
  gpr_free(pollset_set);
}

static void pollset_set_add_fd(grpc_exec_ctx *exec_ctx,
                               grpc_pollset_set *pollset_set, grpc_fd *fd) {
  size_t i;
  gpr_mu_lock(&pollset_set->mu);
  if (pollset_set->fd_count == pollset_set->fd_capacity) {
    pollset_set->fd_capacity = GPR_MAX(8, 2 * pollset_set->fd_capacity);
    pollset_set->fds = gpr_realloc(
        pollset_set->fds, pollset_set->fd_capacity * sizeof(*pollset_set->fds));
  }
  GRPC_FD_REF(fd, "pollset_set");
  pollset_set->fds[pollset_set->fd_count++] = fd;
  for (i = 0; i < pollset_set->pollset_count; i++) {
    pollset_add_fd(exec_ctx, pollset_set->pollsets[i], fd);
  }
  for (i = 0; i < pollset_set->pollset_set_count; i++) {
    pollset_set_add_fd(exec_ctx, pollset_set->pollset_sets[i], fd);
  }
  gpr_mu_unlock(&pollset_set->mu);
}

static void pollset_set_del_fd(grpc_exec_ctx *exec_ctx,
                               grpc_pollset_set *pollset_set, grpc_fd *fd) {
  size_t i;
  gpr_mu_lock(&pollset_set->mu);
  for (i = 0; i < pollset_set->fd_count; i++) {
    if (pollset_set->fds[i] == fd) {
      pollset_set->fd_count--;
      GPR_SWAP(grpc_fd *, pollset_set->fds[i],
               pollset_set->fds[pollset_set->fd_count]);
      GRPC_FD_UNREF(fd, "pollset_set");
      break;
    }
  }
  for (i = 0; i < pollset_set->pollset_set_count; i++) {
    pollset_set_del_fd(exec_ctx, pollset_set->pollset_sets[i], fd);
  }
  gpr_mu_unlock(&pollset_set->mu);
}

static void pollset_set_add_pollset(grpc_exec_ctx *exec_ctx,
                                    grpc_pollset_set *pollset_set,
                                    grpc_pollset *pollset) {
  size_t i, j;
  gpr_mu_lock(&pollset_set->mu);
  if (pollset_set->pollset_count == pollset_set->pollset_capacity) {
    pollset_set->pollset_capacity =
        GPR_MAX(8, 2 * pollset_set->pollset_capacity);
    pollset_set->pollsets =
        gpr_realloc(pollset_set->pollsets, pollset_set->pollset_capacity *
                                               sizeof(*pollset_set->pollsets));
  }
  pollset_set->pollsets[pollset_set->pollset_count++] = pollset;
  for (i = 0, j = 0; i < pollset_set->fd_count; i++) {
    if (fd_is_orphaned(pollset_set->fds[i])) {
      GRPC_FD_UNREF(pollset_set->fds[i], "pollset_set");
    } else {
      pollset_add_fd(exec_ctx, pollset, pollset_set->fds[i]);
      pollset_set->fds[j++] = pollset_set->fds[i];
    }
  }
  pollset_set->fd_count = j;
  gpr_mu_unlock(&pollset_set->mu);
}

static void pollset_set_del_pollset(grpc_exec_ctx *exec_ctx,
                                    grpc_pollset_set *pollset_set,
                                    grpc_pollset *pollset) {
  size_t i;
  gpr_mu_lock(&pollset_set->mu);
  for (i = 0; i < pollset_set->pollset_count; i++) {
    if (pollset_set->pollsets[i] == pollset) {
      pollset_set->pollset_count--;
      GPR_SWAP(grpc_pollset *, pollset_set->pollsets[i],
               pollset_set->pollsets[pollset_set->pollset_count]);
      break;
    }
  }
  gpr_mu_unlock(&pollset_set->mu);
}

static void pollset_set_add_pollset_set(grpc_exec_ctx *exec_ctx,
                                        grpc_pollset_set *bag,
                                        grpc_pollset_set *item) {
  size_t i, j;
  gpr_mu_lock(&bag->mu);
  if (bag->pollset_set_count == bag->pollset_set_capacity) {
    bag->pollset_set_capacity = GPR_MAX(8, 2 * bag->pollset_set_capacity);
    bag->pollset_sets =
        gpr_realloc(bag->pollset_sets,
                    bag->pollset_set_capacity * sizeof(*bag->pollset_sets));
  }
  bag->pollset_sets[bag->pollset_set_count++] = item;
  for (i = 0, j = 0; i < bag->fd_count; i++) {
    if (fd_is_orphaned(bag->fds[i])) {
      GRPC_FD_UNREF(bag->fds[i], "pollset_set");
    } else {
      pollset_set_add_fd(exec_ctx, item, bag->fds[i]);
      bag->fds[j++] = bag->fds[i];
    }
  }
  bag->fd_count = j;
  gpr_mu_unlock(&bag->mu);
}

static void pollset_set_del_pollset_set(grpc_exec_ctx *exec_ctx,
                                        grpc_pollset_set *bag,
                                        grpc_pollset_set *item) {
  size_t i;
  gpr_mu_lock(&bag->mu);
  for (i = 0; i < bag->pollset_set_count; i++) {
    if (bag->pollset_sets[i] == item) {
      bag->pollset_set_count--;
      GPR_SWAP(grpc_pollset_set *, bag->pollset_sets[i],
               bag->pollset_sets[bag->pollset_set_count]);
      break;
    }
  }
  gpr_mu_unlock(&bag->mu);
}

/* Test helper functions
 * */
void *grpc_fd_get_polling_island(grpc_fd *fd) {
  polling_island *pi;

  gpr_mu_lock(&fd->pi_mu);
  pi = fd->polling_island;
  gpr_mu_unlock(&fd->pi_mu);

  return pi;
}

void *grpc_pollset_get_polling_island(grpc_pollset *ps) {
  polling_island *pi;

  gpr_mu_lock(&ps->pi_mu);
  pi = ps->polling_island;
  gpr_mu_unlock(&ps->pi_mu);

  return pi;
}

bool grpc_are_polling_islands_equal(void *p, void *q) {
  polling_island *p1 = p;
  polling_island *p2 = q;

  polling_island_lock_pair(&p1, &p2);
  if (p1 == p2) {
    gpr_mu_unlock(&p1->mu);
  } else {
    gpr_mu_unlock(&p1->mu);
    gpr_mu_unlock(&p2->mu);
  }

  return p1 == p2;
}

/*******************************************************************************
 * Event engine binding
 */

static void shutdown_engine(void) {
  fd_global_shutdown();
  pollset_global_shutdown();
  polling_island_global_shutdown();
}

static const grpc_event_engine_vtable vtable = {
    .pollset_size = sizeof(grpc_pollset),

    .fd_create = fd_create,
    .fd_wrapped_fd = fd_wrapped_fd,
    .fd_orphan = fd_orphan,
    .fd_shutdown = fd_shutdown,
    .fd_is_shutdown = fd_is_shutdown,
    .fd_notify_on_read = fd_notify_on_read,
    .fd_notify_on_write = fd_notify_on_write,
    .fd_get_read_notifier_pollset = fd_get_read_notifier_pollset,

    .pollset_init = pollset_init,
    .pollset_shutdown = pollset_shutdown,
    .pollset_reset = pollset_reset,
    .pollset_destroy = pollset_destroy,
    .pollset_work = pollset_work,
    .pollset_kick = pollset_kick,
    .pollset_add_fd = pollset_add_fd,

    .pollset_set_create = pollset_set_create,
    .pollset_set_destroy = pollset_set_destroy,
    .pollset_set_add_pollset = pollset_set_add_pollset,
    .pollset_set_del_pollset = pollset_set_del_pollset,
    .pollset_set_add_pollset_set = pollset_set_add_pollset_set,
    .pollset_set_del_pollset_set = pollset_set_del_pollset_set,
    .pollset_set_add_fd = pollset_set_add_fd,
    .pollset_set_del_fd = pollset_set_del_fd,

    .kick_poller = kick_poller,

    .shutdown_engine = shutdown_engine,
};

/* It is possible that GLIBC has epoll but the underlying kernel doesn't.
 * Create a dummy epoll_fd to make sure epoll support is available */
static bool is_epoll_available() {
  int fd = epoll_create1(EPOLL_CLOEXEC);
  if (fd < 0) {
    gpr_log(
        GPR_ERROR,
        "epoll_create1 failed with error: %d. Not using epoll polling engine",
        fd);
    return false;
  }
  close(fd);
  return true;
}

const grpc_event_engine_vtable *grpc_init_epoll_linux(void) {
  /* If use of signals is disabled, we cannot use epoll engine*/
  if (is_grpc_wakeup_signal_initialized && grpc_wakeup_signal < 0) {
    return NULL;
  }

  if (!is_epoll_available()) {
    return NULL;
  }

  if (!is_grpc_wakeup_signal_initialized) {
    grpc_use_signal(SIGRTMIN + 2);
  }

  fd_global_init();

  if (!GRPC_LOG_IF_ERROR("pollset_global_init", pollset_global_init())) {
    return NULL;
  }

  if (!GRPC_LOG_IF_ERROR("polling_island_global_init",
                         polling_island_global_init())) {
    return NULL;
  }

  return &vtable;
}

#else /* defined(GPR_LINUX_EPOLL) */
#if defined(GPR_POSIX_SOCKET)
#include "src/core/lib/iomgr/ev_posix.h"
/* If GPR_LINUX_EPOLL is not defined, it means epoll is not available. Return
 * NULL */
const grpc_event_engine_vtable *grpc_init_epoll_linux(void) { return NULL; }
#endif /* defined(GPR_POSIX_SOCKET) */

void grpc_use_signal(int signum) {}
#endif /* !defined(GPR_LINUX_EPOLL) */<|MERGE_RESOLUTION|>--- conflicted
+++ resolved
@@ -1187,11 +1187,7 @@
 
   /* Release the ref and set pollset->polling_island to NULL */
   pollset_release_polling_island(pollset, "ps_shutdown");
-<<<<<<< HEAD
-  grpc_exec_ctx_enqueue(exec_ctx, pollset->shutdown_done, true, NULL);
-=======
   grpc_exec_ctx_sched(exec_ctx, pollset->shutdown_done, GRPC_ERROR_NONE, NULL);
->>>>>>> 24b6eae1
 }
 
 /* pollset->mu lock must be held by the caller before calling this */
@@ -1231,8 +1227,6 @@
   pollset->kicked_without_pollers = false;
   pollset->shutdown_done = NULL;
   pollset_release_polling_island(pollset, "ps_reset");
-<<<<<<< HEAD
-=======
 }
 
 static void work_combine_error(grpc_error **composite, grpc_error *error) {
@@ -1241,7 +1235,6 @@
     *composite = GRPC_ERROR_CREATE("pollset_work");
   }
   *composite = grpc_error_add_child(*composite, error);
->>>>>>> 24b6eae1
 }
 
 #define GRPC_EPOLL_MAX_EVENTS 1000
