/*
 *
 * Copyright 2015 gRPC authors.
 *
 * Licensed under the Apache License, Version 2.0 (the "License");
 * you may not use this file except in compliance with the License.
 * You may obtain a copy of the License at
 *
 *     http://www.apache.org/licenses/LICENSE-2.0
 *
 * Unless required by applicable law or agreed to in writing, software
 * distributed under the License is distributed on an "AS IS" BASIS,
 * WITHOUT WARRANTIES OR CONDITIONS OF ANY KIND, either express or implied.
 * See the License for the specific language governing permissions and
 * limitations under the License.
 *
 */

#ifndef GRPC_CORE_LIB_IOMGR_EV_POSIX_H
#define GRPC_CORE_LIB_IOMGR_EV_POSIX_H

#include <poll.h>

#include "src/core/lib/debug/trace.h"
#include "src/core/lib/iomgr/exec_ctx.h"
#include "src/core/lib/iomgr/pollset.h"
#include "src/core/lib/iomgr/pollset_set.h"
#include "src/core/lib/iomgr/wakeup_fd_posix.h"

extern grpc_tracer_flag grpc_polling_trace; /* Disabled by default */

typedef struct grpc_fd grpc_fd;

typedef struct grpc_event_engine_vtable {
  size_t pollset_size;

  grpc_fd *(*fd_create)(int fd, const char *name);
  int (*fd_wrapped_fd)(grpc_fd *fd);
  void (*fd_orphan)(grpc_exec_ctx *exec_ctx, grpc_fd *fd, grpc_closure *on_done,
                    int *release_fd, bool already_closed, const char *reason);
  void (*fd_shutdown)(grpc_exec_ctx *exec_ctx, grpc_fd *fd, grpc_error *why);
  void (*fd_notify_on_read)(grpc_exec_ctx *exec_ctx, grpc_fd *fd,
                            grpc_closure *closure);
  void (*fd_notify_on_write)(grpc_exec_ctx *exec_ctx, grpc_fd *fd,
                             grpc_closure *closure);
  bool (*fd_is_shutdown)(grpc_fd *fd);
  grpc_pollset *(*fd_get_read_notifier_pollset)(grpc_exec_ctx *exec_ctx,
                                                grpc_fd *fd);

  void (*pollset_init)(grpc_pollset *pollset, gpr_mu **mu);
  void (*pollset_shutdown)(grpc_exec_ctx *exec_ctx, grpc_pollset *pollset,
                           grpc_closure *closure);
  void (*pollset_destroy)(grpc_exec_ctx *exec_ctx, grpc_pollset *pollset);
  grpc_error *(*pollset_work)(grpc_exec_ctx *exec_ctx, grpc_pollset *pollset,
<<<<<<< HEAD
                              grpc_pollset_worker **worker,
                              grpc_millis deadline);
  grpc_error *(*pollset_kick)(grpc_pollset *pollset,
=======
                              grpc_pollset_worker **worker, gpr_timespec now,
                              gpr_timespec deadline);
  grpc_error *(*pollset_kick)(grpc_exec_ctx *exec_ctx, grpc_pollset *pollset,
>>>>>>> a262f8fa
                              grpc_pollset_worker *specific_worker);
  void (*pollset_add_fd)(grpc_exec_ctx *exec_ctx, grpc_pollset *pollset,
                         struct grpc_fd *fd);

  grpc_pollset_set *(*pollset_set_create)(void);
  void (*pollset_set_destroy)(grpc_exec_ctx *exec_ctx,
                              grpc_pollset_set *pollset_set);
  void (*pollset_set_add_pollset)(grpc_exec_ctx *exec_ctx,
                                  grpc_pollset_set *pollset_set,
                                  grpc_pollset *pollset);
  void (*pollset_set_del_pollset)(grpc_exec_ctx *exec_ctx,
                                  grpc_pollset_set *pollset_set,
                                  grpc_pollset *pollset);
  void (*pollset_set_add_pollset_set)(grpc_exec_ctx *exec_ctx,
                                      grpc_pollset_set *bag,
                                      grpc_pollset_set *item);
  void (*pollset_set_del_pollset_set)(grpc_exec_ctx *exec_ctx,
                                      grpc_pollset_set *bag,
                                      grpc_pollset_set *item);
  void (*pollset_set_add_fd)(grpc_exec_ctx *exec_ctx,
                             grpc_pollset_set *pollset_set, grpc_fd *fd);
  void (*pollset_set_del_fd)(grpc_exec_ctx *exec_ctx,
                             grpc_pollset_set *pollset_set, grpc_fd *fd);

  void (*shutdown_engine)(void);
} grpc_event_engine_vtable;

void grpc_event_engine_init(void);
void grpc_event_engine_shutdown(void);

/* Return the name of the poll strategy */
const char *grpc_get_poll_strategy_name();

/* Create a wrapped file descriptor.
   Requires fd is a non-blocking file descriptor.
   This takes ownership of closing fd. */
grpc_fd *grpc_fd_create(int fd, const char *name);

/* Return the wrapped fd, or -1 if it has been released or closed. */
int grpc_fd_wrapped_fd(grpc_fd *fd);

/* Releases fd to be asynchronously destroyed.
   on_done is called when the underlying file descriptor is definitely close()d.
   If on_done is NULL, no callback will be made.
   If release_fd is not NULL, it's set to fd and fd will not be closed.
   Requires: *fd initialized; no outstanding notify_on_read or
   notify_on_write.
   MUST NOT be called with a pollset lock taken */
void grpc_fd_orphan(grpc_exec_ctx *exec_ctx, grpc_fd *fd, grpc_closure *on_done,
                    int *release_fd, bool already_closed, const char *reason);

/* Has grpc_fd_shutdown been called on an fd? */
bool grpc_fd_is_shutdown(grpc_fd *fd);

/* Cause any current and future callbacks to fail. */
void grpc_fd_shutdown(grpc_exec_ctx *exec_ctx, grpc_fd *fd, grpc_error *why);

/* Register read interest, causing read_cb to be called once when fd becomes
   readable, on deadline specified by deadline, or on shutdown triggered by
   grpc_fd_shutdown.
   read_cb will be called with read_cb_arg when *fd becomes readable.
   read_cb is Called with status of GRPC_CALLBACK_SUCCESS if readable,
   GRPC_CALLBACK_TIMED_OUT if the call timed out,
   and CANCELLED if the call was cancelled.

   Requires:This method must not be called before the read_cb for any previous
   call runs. Edge triggered events are used whenever they are supported by the
   underlying platform. This means that users must drain fd in read_cb before
   calling notify_on_read again. Users are also expected to handle spurious
   events, i.e read_cb is called while nothing can be readable from fd  */
void grpc_fd_notify_on_read(grpc_exec_ctx *exec_ctx, grpc_fd *fd,
                            grpc_closure *closure);

/* Exactly the same semantics as above, except based on writable events.  */
void grpc_fd_notify_on_write(grpc_exec_ctx *exec_ctx, grpc_fd *fd,
                             grpc_closure *closure);

/* Return the read notifier pollset from the fd */
grpc_pollset *grpc_fd_get_read_notifier_pollset(grpc_exec_ctx *exec_ctx,
                                                grpc_fd *fd);

/* pollset_posix functions */

/* Add an fd to a pollset */
void grpc_pollset_add_fd(grpc_exec_ctx *exec_ctx, grpc_pollset *pollset,
                         struct grpc_fd *fd);

/* pollset_set_posix functions */

void grpc_pollset_set_add_fd(grpc_exec_ctx *exec_ctx,
                             grpc_pollset_set *pollset_set, grpc_fd *fd);
void grpc_pollset_set_del_fd(grpc_exec_ctx *exec_ctx,
                             grpc_pollset_set *pollset_set, grpc_fd *fd);

/* override to allow tests to hook poll() usage */
typedef int (*grpc_poll_function_type)(struct pollfd *, nfds_t, int);
extern grpc_poll_function_type grpc_poll_function;

/* WARNING: The following two functions should be used for testing purposes
 * ONLY */
void grpc_set_event_engine_test_only(const grpc_event_engine_vtable *);
const grpc_event_engine_vtable *grpc_get_event_engine_test_only();

#endif /* GRPC_CORE_LIB_IOMGR_EV_POSIX_H */<|MERGE_RESOLUTION|>--- conflicted
+++ resolved
@@ -52,15 +52,9 @@
                            grpc_closure *closure);
   void (*pollset_destroy)(grpc_exec_ctx *exec_ctx, grpc_pollset *pollset);
   grpc_error *(*pollset_work)(grpc_exec_ctx *exec_ctx, grpc_pollset *pollset,
-<<<<<<< HEAD
                               grpc_pollset_worker **worker,
                               grpc_millis deadline);
-  grpc_error *(*pollset_kick)(grpc_pollset *pollset,
-=======
-                              grpc_pollset_worker **worker, gpr_timespec now,
-                              gpr_timespec deadline);
   grpc_error *(*pollset_kick)(grpc_exec_ctx *exec_ctx, grpc_pollset *pollset,
->>>>>>> a262f8fa
                               grpc_pollset_worker *specific_worker);
   void (*pollset_add_fd)(grpc_exec_ctx *exec_ctx, grpc_pollset *pollset,
                          struct grpc_fd *fd);
