/*
 *
 * Copyright 2017 gRPC authors.
 *
 * Licensed under the Apache License, Version 2.0 (the "License");
 * you may not use this file except in compliance with the License.
 * You may obtain a copy of the License at
 *
 *     http://www.apache.org/licenses/LICENSE-2.0
 *
 * Unless required by applicable law or agreed to in writing, software
 * distributed under the License is distributed on an "AS IS" BASIS,
 * WITHOUT WARRANTIES OR CONDITIONS OF ANY KIND, either express or implied.
 * See the License for the specific language governing permissions and
 * limitations under the License.
 *
 */

#include "src/core/lib/iomgr/port.h"

/* This polling engine is only relevant on linux kernels supporting epoll() */
#ifdef GRPC_LINUX_EPOLL

#include "src/core/lib/iomgr/ev_epollex_linux.h"

#include <assert.h>
#include <errno.h>
#include <poll.h>
#include <pthread.h>
#include <string.h>
#include <sys/socket.h>
#include <unistd.h>

#include <grpc/support/alloc.h>
#include <grpc/support/log.h>
#include <grpc/support/string_util.h>
#include <grpc/support/tls.h>
#include <grpc/support/useful.h>

#include "src/core/lib/debug/stats.h"
#include "src/core/lib/iomgr/ev_posix.h"
#include "src/core/lib/iomgr/iomgr_internal.h"
#include "src/core/lib/iomgr/is_epollexclusive_available.h"
#include "src/core/lib/iomgr/lockfree_event.h"
#include "src/core/lib/iomgr/sys_epoll_wrapper.h"
#include "src/core/lib/iomgr/timer.h"
#include "src/core/lib/iomgr/wakeup_fd_posix.h"
#include "src/core/lib/profiling/timers.h"
#include "src/core/lib/support/block_annotate.h"
#include "src/core/lib/support/spinlock.h"

/*******************************************************************************
 * Polling object
 */

typedef enum {
  PO_POLLING_GROUP,
  PO_POLLSET_SET,
  PO_POLLSET,
  PO_FD, /* ordering is important: we always want to lock pollsets before fds:
            this guarantees that using an fd as a pollable is safe */
  PO_EMPTY_POLLABLE,
  PO_COUNT
} polling_obj_type;

typedef struct polling_obj polling_obj;
typedef struct polling_group polling_group;

struct polling_obj {
  gpr_mu mu;
  polling_obj_type type;
  polling_group *group;
  struct polling_obj *next;
  struct polling_obj *prev;
};

struct polling_group {
  polling_obj po;
  gpr_refcount refs;
};

static void po_init(polling_obj *po, polling_obj_type type);
static void po_destroy(polling_obj *po);
static void po_join(grpc_exec_ctx *exec_ctx, polling_obj *a, polling_obj *b);
static int po_cmp(polling_obj *a, polling_obj *b);

static void pg_create(grpc_exec_ctx *exec_ctx, polling_obj **initial_po,
                      size_t initial_po_count);
static polling_group *pg_ref(polling_group *pg);
static void pg_unref(polling_group *pg);
static void pg_merge(grpc_exec_ctx *exec_ctx, polling_group *a,
                     polling_group *b);
static void pg_join(grpc_exec_ctx *exec_ctx, polling_group *pg,
                    polling_obj *po);

/*******************************************************************************
 * pollable Declarations
 */

typedef struct pollable {
  polling_obj po;
  int epfd;
  grpc_wakeup_fd wakeup;
  grpc_pollset_worker *root_worker;
} pollable;

static const char *polling_obj_type_string(polling_obj_type t) {
  switch (t) {
    case PO_POLLING_GROUP:
      return "polling_group";
    case PO_POLLSET_SET:
      return "pollset_set";
    case PO_POLLSET:
      return "pollset";
    case PO_FD:
      return "fd";
    case PO_EMPTY_POLLABLE:
      return "empty_pollable";
    case PO_COUNT:
      return "<invalid:count>";
  }
  return "<invalid>";
}

static char *pollable_desc(pollable *p) {
  char *out;
  gpr_asprintf(&out, "type=%s group=%p epfd=%d wakeup=%d",
               polling_obj_type_string(p->po.type), p->po.group, p->epfd,
               p->wakeup.read_fd);
  return out;
}

static pollable g_empty_pollable;

static void pollable_init(pollable *p, polling_obj_type type);
static void pollable_destroy(pollable *p);
/* ensure that p->epfd, p->wakeup are initialized; p->po.mu must be held */
static grpc_error *pollable_materialize(pollable *p);

/*******************************************************************************
 * Fd Declarations
 */

struct grpc_fd {
  pollable pollable_obj;
  int fd;
  /* refst format:
       bit 0    : 1=Active / 0=Orphaned
       bits 1-n : refcount
     Ref/Unref by two to avoid altering the orphaned bit */
  gpr_atm refst;

  /* The fd is either closed or we relinquished control of it. In either
     cases, this indicates that the 'fd' on this structure is no longer
     valid */
  gpr_mu orphaned_mu;
  bool orphaned;

  gpr_atm read_closure;
  gpr_atm write_closure;

  struct grpc_fd *freelist_next;
  grpc_closure *on_done_closure;

  /* The pollset that last noticed that the fd is readable. The actual type
   * stored in this is (grpc_pollset *) */
  gpr_atm read_notifier_pollset;

  grpc_iomgr_object iomgr_object;
};

static void fd_global_init(void);
static void fd_global_shutdown(void);

/*******************************************************************************
 * Pollset Declarations
 */

typedef struct pollset_worker_link {
  grpc_pollset_worker *next;
  grpc_pollset_worker *prev;
} pollset_worker_link;

typedef enum {
  PWL_POLLSET,
  PWL_POLLABLE,
  POLLSET_WORKER_LINK_COUNT
} pollset_worker_links;

struct grpc_pollset_worker {
  bool kicked;
  bool initialized_cv;
  pollset_worker_link links[POLLSET_WORKER_LINK_COUNT];
  gpr_cv cv;
  grpc_pollset *pollset;
  pollable *pollable_obj;
};

#define MAX_EPOLL_EVENTS 100
#define MAX_EPOLL_EVENTS_HANDLED_EACH_POLL_CALL 5

struct grpc_pollset {
  pollable pollable_obj;
  pollable *current_pollable_obj;
  int kick_alls_pending;
  bool kicked_without_poller;
  grpc_closure *shutdown_closure;
  grpc_pollset_worker *root_worker;

  int event_cursor;
  int event_count;
  struct epoll_event events[MAX_EPOLL_EVENTS];
};

/*******************************************************************************
 * Pollset-set Declarations
 */
struct grpc_pollset_set {
  polling_obj po;
};

/*******************************************************************************
 * Common helpers
 */

static bool append_error(grpc_error **composite, grpc_error *error,
                         const char *desc) {
  if (error == GRPC_ERROR_NONE) return true;
  if (*composite == GRPC_ERROR_NONE) {
    *composite = GRPC_ERROR_CREATE_FROM_COPIED_STRING(desc);
  }
  *composite = grpc_error_add_child(*composite, error);
  return false;
}

/*******************************************************************************
 * Fd Definitions
 */

/* We need to keep a freelist not because of any concerns of malloc performance
 * but instead so that implementations with multiple threads in (for example)
 * epoll_wait deal with the race between pollset removal and incoming poll
 * notifications.
 *
 * The problem is that the poller ultimately holds a reference to this
 * object, so it is very difficult to know when is safe to free it, at least
 * without some expensive synchronization.
 *
 * If we keep the object freelisted, in the worst case losing this race just
 * becomes a spurious read notification on a reused fd.
 */

/* The alarm system needs to be able to wakeup 'some poller' sometimes
 * (specifically when a new alarm needs to be triggered earlier than the next
 * alarm 'epoch'). This wakeup_fd gives us something to alert on when such a
 * case occurs. */

static grpc_fd *fd_freelist = NULL;
static gpr_mu fd_freelist_mu;

#ifndef NDEBUG
#define REF_BY(fd, n, reason) ref_by(fd, n, reason, __FILE__, __LINE__)
#define UNREF_BY(ec, fd, n, reason) \
  unref_by(ec, fd, n, reason, __FILE__, __LINE__)
static void ref_by(grpc_fd *fd, int n, const char *reason, const char *file,
                   int line) {
  if (GRPC_TRACER_ON(grpc_trace_fd_refcount)) {
    gpr_log(GPR_DEBUG,
            "FD %d %p   ref %d %" PRIdPTR " -> %" PRIdPTR " [%s; %s:%d]",
            fd->fd, fd, n, gpr_atm_no_barrier_load(&fd->refst),
            gpr_atm_no_barrier_load(&fd->refst) + n, reason, file, line);
  }
#else
#define REF_BY(fd, n, reason) ref_by(fd, n)
#define UNREF_BY(ec, fd, n, reason) unref_by(ec, fd, n)
static void ref_by(grpc_fd *fd, int n) {
#endif
  GPR_ASSERT(gpr_atm_no_barrier_fetch_add(&fd->refst, n) > 0);
}

static void fd_destroy(grpc_exec_ctx *exec_ctx, void *arg, grpc_error *error) {
  grpc_fd *fd = (grpc_fd *)arg;
  /* Add the fd to the freelist */
  grpc_iomgr_unregister_object(&fd->iomgr_object);
  pollable_destroy(&fd->pollable_obj);
  gpr_mu_destroy(&fd->orphaned_mu);
  gpr_mu_lock(&fd_freelist_mu);
  fd->freelist_next = fd_freelist;
  fd_freelist = fd;

  grpc_lfev_destroy(&fd->read_closure);
  grpc_lfev_destroy(&fd->write_closure);

  gpr_mu_unlock(&fd_freelist_mu);
}

#ifndef NDEBUG
static void unref_by(grpc_exec_ctx *exec_ctx, grpc_fd *fd, int n,
                     const char *reason, const char *file, int line) {
  if (GRPC_TRACER_ON(grpc_trace_fd_refcount)) {
    gpr_log(GPR_DEBUG,
            "FD %d %p unref %d %" PRIdPTR " -> %" PRIdPTR " [%s; %s:%d]",
            fd->fd, fd, n, gpr_atm_no_barrier_load(&fd->refst),
            gpr_atm_no_barrier_load(&fd->refst) - n, reason, file, line);
  }
#else
static void unref_by(grpc_exec_ctx *exec_ctx, grpc_fd *fd, int n) {
#endif
  gpr_atm old = gpr_atm_full_fetch_add(&fd->refst, -n);
  if (old == n) {
    GRPC_CLOSURE_SCHED(exec_ctx, GRPC_CLOSURE_CREATE(fd_destroy, fd,
                                                     grpc_schedule_on_exec_ctx),
                       GRPC_ERROR_NONE);
  } else {
    GPR_ASSERT(old > n);
  }
}

static void fd_global_init(void) { gpr_mu_init(&fd_freelist_mu); }

static void fd_global_shutdown(void) {
  gpr_mu_lock(&fd_freelist_mu);
  gpr_mu_unlock(&fd_freelist_mu);
  while (fd_freelist != NULL) {
    grpc_fd *fd = fd_freelist;
    fd_freelist = fd_freelist->freelist_next;
    gpr_free(fd);
  }
  gpr_mu_destroy(&fd_freelist_mu);
}

static grpc_fd *fd_create(int fd, const char *name) {
  grpc_fd *new_fd = NULL;

  gpr_mu_lock(&fd_freelist_mu);
  if (fd_freelist != NULL) {
    new_fd = fd_freelist;
    fd_freelist = fd_freelist->freelist_next;
  }
  gpr_mu_unlock(&fd_freelist_mu);

  if (new_fd == NULL) {
    new_fd = (grpc_fd *)gpr_malloc(sizeof(grpc_fd));
  }

  pollable_init(&new_fd->pollable_obj, PO_FD);

  gpr_atm_rel_store(&new_fd->refst, (gpr_atm)1);
  new_fd->fd = fd;
  gpr_mu_init(&new_fd->orphaned_mu);
  new_fd->orphaned = false;
  grpc_lfev_init(&new_fd->read_closure);
  grpc_lfev_init(&new_fd->write_closure);
  gpr_atm_no_barrier_store(&new_fd->read_notifier_pollset, (gpr_atm)NULL);

  new_fd->freelist_next = NULL;
  new_fd->on_done_closure = NULL;

  char *fd_name;
  gpr_asprintf(&fd_name, "%s fd=%d", name, fd);
  grpc_iomgr_register_object(&new_fd->iomgr_object, fd_name);
#ifndef NDEBUG
  if (GRPC_TRACER_ON(grpc_trace_fd_refcount)) {
    gpr_log(GPR_DEBUG, "FD %d %p create %s", fd, new_fd, fd_name);
  }
#endif
  gpr_free(fd_name);
  return new_fd;
}

static int fd_wrapped_fd(grpc_fd *fd) {
  int ret_fd = -1;
  gpr_mu_lock(&fd->orphaned_mu);
  if (!fd->orphaned) {
    ret_fd = fd->fd;
  }
  gpr_mu_unlock(&fd->orphaned_mu);

  return ret_fd;
}

static void fd_orphan(grpc_exec_ctx *exec_ctx, grpc_fd *fd,
                      grpc_closure *on_done, int *release_fd,
                      bool already_closed, const char *reason) {
  bool is_fd_closed = already_closed;
  grpc_error *error = GRPC_ERROR_NONE;

  gpr_mu_lock(&fd->pollable_obj.po.mu);
  gpr_mu_lock(&fd->orphaned_mu);
  fd->on_done_closure = on_done;

  /* If release_fd is not NULL, we should be relinquishing control of the file
     descriptor fd->fd (but we still own the grpc_fd structure). */
  if (release_fd != NULL) {
    *release_fd = fd->fd;
  } else if (!is_fd_closed) {
    close(fd->fd);
    is_fd_closed = true;
  }

  fd->orphaned = true;

  if (!is_fd_closed) {
    gpr_log(GPR_DEBUG, "TODO: handle fd removal?");
  }

  /* Remove the active status but keep referenced. We want this grpc_fd struct
     to be alive (and not added to freelist) until the end of this function */
  REF_BY(fd, 1, reason);

  GRPC_CLOSURE_SCHED(exec_ctx, fd->on_done_closure, GRPC_ERROR_REF(error));

  gpr_mu_unlock(&fd->orphaned_mu);
  gpr_mu_unlock(&fd->pollable_obj.po.mu);
  UNREF_BY(exec_ctx, fd, 2, reason); /* Drop the reference */
  GRPC_LOG_IF_ERROR("fd_orphan", GRPC_ERROR_REF(error));
  GRPC_ERROR_UNREF(error);
}

static grpc_pollset *fd_get_read_notifier_pollset(grpc_exec_ctx *exec_ctx,
                                                  grpc_fd *fd) {
  gpr_atm notifier = gpr_atm_acq_load(&fd->read_notifier_pollset);
  return (grpc_pollset *)notifier;
}

static bool fd_is_shutdown(grpc_fd *fd) {
  return grpc_lfev_is_shutdown(&fd->read_closure);
}

/* Might be called multiple times */
static void fd_shutdown(grpc_exec_ctx *exec_ctx, grpc_fd *fd, grpc_error *why) {
  if (grpc_lfev_set_shutdown(exec_ctx, &fd->read_closure,
                             GRPC_ERROR_REF(why))) {
    shutdown(fd->fd, SHUT_RDWR);
    grpc_lfev_set_shutdown(exec_ctx, &fd->write_closure, GRPC_ERROR_REF(why));
  }
  GRPC_ERROR_UNREF(why);
}

static void fd_notify_on_read(grpc_exec_ctx *exec_ctx, grpc_fd *fd,
                              grpc_closure *closure) {
  grpc_lfev_notify_on(exec_ctx, &fd->read_closure, closure, "read");
}

static void fd_notify_on_write(grpc_exec_ctx *exec_ctx, grpc_fd *fd,
                               grpc_closure *closure) {
  grpc_lfev_notify_on(exec_ctx, &fd->write_closure, closure, "write");
}

/*******************************************************************************
 * Pollable Definitions
 */

static void pollable_init(pollable *p, polling_obj_type type) {
  po_init(&p->po, type);
  p->root_worker = NULL;
  p->epfd = -1;
}

static void pollable_destroy(pollable *p) {
  po_destroy(&p->po);
  if (p->epfd != -1) {
    close(p->epfd);
    grpc_wakeup_fd_destroy(&p->wakeup);
  }
}

/* ensure that p->epfd, p->wakeup are initialized; p->po.mu must be held */
static grpc_error *pollable_materialize(pollable *p) {
  if (p->epfd == -1) {
    int new_epfd = epoll_create1(EPOLL_CLOEXEC);
    if (new_epfd < 0) {
      return GRPC_OS_ERROR(errno, "epoll_create1");
    }
    grpc_error *err = grpc_wakeup_fd_init(&p->wakeup);
    if (err != GRPC_ERROR_NONE) {
      close(new_epfd);
      return err;
    }
    struct epoll_event ev = {.events = (uint32_t)(EPOLLIN | EPOLLET),
                             .data.ptr = (void *)(1 | (intptr_t)&p->wakeup)};
    if (epoll_ctl(new_epfd, EPOLL_CTL_ADD, p->wakeup.read_fd, &ev) != 0) {
      err = GRPC_OS_ERROR(errno, "epoll_ctl");
      close(new_epfd);
      grpc_wakeup_fd_destroy(&p->wakeup);
      return err;
    }

    p->epfd = new_epfd;
  }
  return GRPC_ERROR_NONE;
}

/* pollable must be materialized */
static grpc_error *pollable_add_fd(pollable *p, grpc_fd *fd) {
  grpc_error *error = GRPC_ERROR_NONE;
  static const char *err_desc = "pollable_add_fd";
  const int epfd = p->epfd;
  GPR_ASSERT(epfd != -1);

  if (GRPC_TRACER_ON(grpc_polling_trace)) {
    gpr_log(GPR_DEBUG, "add fd %p (%d) to pollable %p", fd, fd->fd, p);
  }

  gpr_mu_lock(&fd->orphaned_mu);
  if (fd->orphaned) {
    gpr_mu_unlock(&fd->orphaned_mu);
    return GRPC_ERROR_NONE;
  }
  struct epoll_event ev_fd = {
      .events = (uint32_t)(EPOLLET | EPOLLIN | EPOLLOUT | EPOLLEXCLUSIVE),
      .data.ptr = fd};
  if (epoll_ctl(epfd, EPOLL_CTL_ADD, fd->fd, &ev_fd) != 0) {
    switch (errno) {
      case EEXIST:
        break;
      default:
        append_error(&error, GRPC_OS_ERROR(errno, "epoll_ctl"), err_desc);
    }
  }
  gpr_mu_unlock(&fd->orphaned_mu);

  return error;
}

/*******************************************************************************
 * Pollset Definitions
 */

GPR_TLS_DECL(g_current_thread_pollset);
GPR_TLS_DECL(g_current_thread_worker);

/* Global state management */
static grpc_error *pollset_global_init(void) {
  gpr_tls_init(&g_current_thread_pollset);
  gpr_tls_init(&g_current_thread_worker);
  pollable_init(&g_empty_pollable, PO_EMPTY_POLLABLE);
  return GRPC_ERROR_NONE;
}

static void pollset_global_shutdown(void) {
  pollable_destroy(&g_empty_pollable);
  gpr_tls_destroy(&g_current_thread_pollset);
  gpr_tls_destroy(&g_current_thread_worker);
}

static void pollset_maybe_finish_shutdown(grpc_exec_ctx *exec_ctx,
                                          grpc_pollset *pollset) {
  if (pollset->shutdown_closure != NULL && pollset->root_worker == NULL &&
      pollset->kick_alls_pending == 0) {
    GRPC_CLOSURE_SCHED(exec_ctx, pollset->shutdown_closure, GRPC_ERROR_NONE);
    pollset->shutdown_closure = NULL;
  }
}

static void do_kick_all(grpc_exec_ctx *exec_ctx, void *arg,
                        grpc_error *error_unused) {
  grpc_error *error = GRPC_ERROR_NONE;
  grpc_pollset *pollset = (grpc_pollset *)arg;
  gpr_mu_lock(&pollset->pollable_obj.po.mu);
  if (pollset->root_worker != NULL) {
    grpc_pollset_worker *worker = pollset->root_worker;
    do {
<<<<<<< HEAD
      GRPC_STATS_INC_POLLSET_KICK(exec_ctx);
      if (worker->pollable != &pollset->pollable) {
        gpr_mu_lock(&worker->pollable->po.mu);
=======
      if (worker->pollable_obj != &pollset->pollable_obj) {
        gpr_mu_lock(&worker->pollable_obj->po.mu);
>>>>>>> a5f46e29
      }
      if (worker->initialized_cv && worker != pollset->root_worker) {
        if (GRPC_TRACER_ON(grpc_polling_trace)) {
          gpr_log(GPR_DEBUG, "PS:%p kickall_via_cv %p (pollable %p vs %p)",
                  pollset, worker, &pollset->pollable_obj,
                  worker->pollable_obj);
        }
        worker->kicked = true;
        gpr_cv_signal(&worker->cv);
      } else {
        if (GRPC_TRACER_ON(grpc_polling_trace)) {
          gpr_log(GPR_DEBUG, "PS:%p kickall_via_wakeup %p (pollable %p vs %p)",
                  pollset, worker, &pollset->pollable_obj,
                  worker->pollable_obj);
        }
        append_error(&error,
                     grpc_wakeup_fd_wakeup(&worker->pollable_obj->wakeup),
                     "pollset_shutdown");
      }
      if (worker->pollable_obj != &pollset->pollable_obj) {
        gpr_mu_unlock(&worker->pollable_obj->po.mu);
      }

      worker = worker->links[PWL_POLLSET].next;
    } while (worker != pollset->root_worker);
  }
  pollset->kick_alls_pending--;
  pollset_maybe_finish_shutdown(exec_ctx, pollset);
  gpr_mu_unlock(&pollset->pollable_obj.po.mu);
  GRPC_LOG_IF_ERROR("kick_all", error);
}

static void pollset_kick_all(grpc_exec_ctx *exec_ctx, grpc_pollset *pollset) {
  pollset->kick_alls_pending++;
  GRPC_CLOSURE_SCHED(exec_ctx, GRPC_CLOSURE_CREATE(do_kick_all, pollset,
                                                   grpc_schedule_on_exec_ctx),
                     GRPC_ERROR_NONE);
}

<<<<<<< HEAD
static grpc_error *pollset_kick_inner(grpc_exec_ctx *exec_ctx,
                                      grpc_pollset *pollset, pollable_t *p,
=======
static grpc_error *pollset_kick_inner(grpc_pollset *pollset, pollable *p,
>>>>>>> a5f46e29
                                      grpc_pollset_worker *specific_worker) {
  if (GRPC_TRACER_ON(grpc_polling_trace)) {
    gpr_log(GPR_DEBUG,
            "PS:%p kick %p tls_pollset=%p tls_worker=%p "
            "root_worker=(pollset:%p pollable:%p)",
            p, specific_worker, (void *)gpr_tls_get(&g_current_thread_pollset),
            (void *)gpr_tls_get(&g_current_thread_worker), pollset->root_worker,
            p->root_worker);
  }
  if (specific_worker == NULL) {
    if (gpr_tls_get(&g_current_thread_pollset) != (intptr_t)pollset) {
      if (pollset->root_worker == NULL) {
        if (GRPC_TRACER_ON(grpc_polling_trace)) {
          gpr_log(GPR_DEBUG, "PS:%p kicked_any_without_poller", p);
        }
        pollset->kicked_without_poller = true;
        return GRPC_ERROR_NONE;
      } else {
        if (GRPC_TRACER_ON(grpc_polling_trace)) {
          gpr_log(GPR_DEBUG, "PS:%p kicked_any_via_wakeup_fd", p);
        }
        grpc_error *err = pollable_materialize(p);
        if (err != GRPC_ERROR_NONE) return err;
        return grpc_wakeup_fd_wakeup(&p->wakeup);
      }
    } else {
      if (GRPC_TRACER_ON(grpc_polling_trace)) {
        gpr_log(GPR_DEBUG, "PS:%p kicked_any_but_awake", p);
      }
      return GRPC_ERROR_NONE;
    }
  } else if (specific_worker->kicked) {
    if (GRPC_TRACER_ON(grpc_polling_trace)) {
      gpr_log(GPR_DEBUG, "PS:%p kicked_specific_but_already_kicked", p);
    }
    return GRPC_ERROR_NONE;
  } else if (gpr_tls_get(&g_current_thread_worker) ==
             (intptr_t)specific_worker) {
    if (GRPC_TRACER_ON(grpc_polling_trace)) {
      gpr_log(GPR_DEBUG, "PS:%p kicked_specific_but_awake", p);
    }
    specific_worker->kicked = true;
    return GRPC_ERROR_NONE;
  } else if (specific_worker == p->root_worker) {
    if (GRPC_TRACER_ON(grpc_polling_trace)) {
      gpr_log(GPR_DEBUG, "PS:%p kicked_specific_via_wakeup_fd", p);
    }
    grpc_error *err = pollable_materialize(p);
    if (err != GRPC_ERROR_NONE) return err;
    specific_worker->kicked = true;
    return grpc_wakeup_fd_wakeup(&p->wakeup);
  } else {
    if (GRPC_TRACER_ON(grpc_polling_trace)) {
      gpr_log(GPR_DEBUG, "PS:%p kicked_specific_via_cv", p);
    }
    specific_worker->kicked = true;
    gpr_cv_signal(&specific_worker->cv);
    return GRPC_ERROR_NONE;
  }
}

/* p->po.mu must be held before calling this function */
static grpc_error *pollset_kick(grpc_exec_ctx *exec_ctx, grpc_pollset *pollset,
                                grpc_pollset_worker *specific_worker) {
<<<<<<< HEAD
  pollable_t *p = pollset->current_pollable;
  GRPC_STATS_INC_POLLSET_KICK(exec_ctx);
  if (p != &pollset->pollable) {
    gpr_mu_lock(&p->po.mu);
  }
  grpc_error *error = pollset_kick_inner(exec_ctx, pollset, p, specific_worker);
  if (p != &pollset->pollable) {
=======
  pollable *p = pollset->current_pollable_obj;
  if (p != &pollset->pollable_obj) {
    gpr_mu_lock(&p->po.mu);
  }
  grpc_error *error = pollset_kick_inner(pollset, p, specific_worker);
  if (p != &pollset->pollable_obj) {
>>>>>>> a5f46e29
    gpr_mu_unlock(&p->po.mu);
  }
  return error;
}

static void pollset_init(grpc_pollset *pollset, gpr_mu **mu) {
  pollable_init(&pollset->pollable_obj, PO_POLLSET);
  pollset->current_pollable_obj = &g_empty_pollable;
  pollset->kicked_without_poller = false;
  pollset->shutdown_closure = NULL;
  pollset->root_worker = NULL;
  *mu = &pollset->pollable_obj.po.mu;
}

/* Convert a timespec to milliseconds:
   - Very small or negative poll times are clamped to zero to do a non-blocking
     poll (which becomes spin polling)
   - Other small values are rounded up to one millisecond
   - Longer than a millisecond polls are rounded up to the next nearest
     millisecond to avoid spinning
   - Infinite timeouts are converted to -1 */
static int poll_deadline_to_millis_timeout(gpr_timespec deadline,
                                           gpr_timespec now) {
  gpr_timespec timeout;
  if (gpr_time_cmp(deadline, gpr_inf_future(deadline.clock_type)) == 0) {
    return -1;
  }

  if (gpr_time_cmp(deadline, now) <= 0) {
    return 0;
  }

  static const gpr_timespec round_up = {
      .clock_type = GPR_TIMESPAN, .tv_sec = 0, .tv_nsec = GPR_NS_PER_MS - 1};
  timeout = gpr_time_sub(deadline, now);
  int millis = gpr_time_to_millis(gpr_time_add(timeout, round_up));
  return millis >= 1 ? millis : 1;
}

static void fd_become_readable(grpc_exec_ctx *exec_ctx, grpc_fd *fd,
                               grpc_pollset *notifier) {
  grpc_lfev_set_ready(exec_ctx, &fd->read_closure, "read");

  /* Note, it is possible that fd_become_readable might be called twice with
     different 'notifier's when an fd becomes readable and it is in two epoll
     sets (This can happen briefly during polling island merges). In such cases
     it does not really matter which notifer is set as the read_notifier_pollset
     (They would both point to the same polling island anyway) */
  /* Use release store to match with acquire load in fd_get_read_notifier */
  gpr_atm_rel_store(&fd->read_notifier_pollset, (gpr_atm)notifier);
}

static void fd_become_writable(grpc_exec_ctx *exec_ctx, grpc_fd *fd) {
  grpc_lfev_set_ready(exec_ctx, &fd->write_closure, "write");
}

static grpc_error *fd_become_pollable_locked(grpc_fd *fd) {
  grpc_error *error = GRPC_ERROR_NONE;
  static const char *err_desc = "fd_become_pollable";
  if (append_error(&error, pollable_materialize(&fd->pollable_obj), err_desc)) {
    append_error(&error, pollable_add_fd(&fd->pollable_obj, fd), err_desc);
  }
  return error;
}

/* pollset->po.mu lock must be held by the caller before calling this */
static void pollset_shutdown(grpc_exec_ctx *exec_ctx, grpc_pollset *pollset,
                             grpc_closure *closure) {
  GPR_ASSERT(pollset->shutdown_closure == NULL);
  pollset->shutdown_closure = closure;
  pollset_kick_all(exec_ctx, pollset);
  pollset_maybe_finish_shutdown(exec_ctx, pollset);
}

static bool pollset_is_pollable_fd(grpc_pollset *pollset, pollable *p) {
  return p != &g_empty_pollable && p != &pollset->pollable_obj;
}

static grpc_error *pollset_process_events(grpc_exec_ctx *exec_ctx,
                                          grpc_pollset *pollset, bool drain) {
  static const char *err_desc = "pollset_process_events";
  grpc_error *error = GRPC_ERROR_NONE;
  for (int i = 0; (drain || i < MAX_EPOLL_EVENTS_HANDLED_EACH_POLL_CALL) &&
                  pollset->event_cursor != pollset->event_count;
       i++) {
    int n = pollset->event_cursor++;
    struct epoll_event *ev = &pollset->events[n];
    void *data_ptr = ev->data.ptr;
    if (1 & (intptr_t)data_ptr) {
      if (GRPC_TRACER_ON(grpc_polling_trace)) {
        gpr_log(GPR_DEBUG, "PS:%p got pollset_wakeup %p", pollset, data_ptr);
      }
      append_error(&error,
                   grpc_wakeup_fd_consume_wakeup(
                       (grpc_wakeup_fd *)((~(intptr_t)1) & (intptr_t)data_ptr)),
                   err_desc);
    } else {
      grpc_fd *fd = (grpc_fd *)data_ptr;
      bool cancel = (ev->events & (EPOLLERR | EPOLLHUP)) != 0;
      bool read_ev = (ev->events & (EPOLLIN | EPOLLPRI)) != 0;
      bool write_ev = (ev->events & EPOLLOUT) != 0;
      if (GRPC_TRACER_ON(grpc_polling_trace)) {
        gpr_log(GPR_DEBUG,
                "PS:%p got fd %p: cancel=%d read=%d "
                "write=%d",
                pollset, fd, cancel, read_ev, write_ev);
      }
      if (read_ev || cancel) {
        fd_become_readable(exec_ctx, fd, pollset);
      }
      if (write_ev || cancel) {
        fd_become_writable(exec_ctx, fd);
      }
    }
  }

  return error;
}

/* pollset_shutdown is guaranteed to be called before pollset_destroy. */
static void pollset_destroy(grpc_exec_ctx *exec_ctx, grpc_pollset *pollset) {
  pollable_destroy(&pollset->pollable_obj);
  if (pollset_is_pollable_fd(pollset, pollset->current_pollable_obj)) {
    UNREF_BY(exec_ctx, (grpc_fd *)pollset->current_pollable_obj, 2,
             "pollset_pollable");
  }
  GRPC_LOG_IF_ERROR("pollset_process_events",
                    pollset_process_events(exec_ctx, pollset, true));
}

static grpc_error *pollset_epoll(grpc_exec_ctx *exec_ctx, grpc_pollset *pollset,
                                 pollable *p, gpr_timespec now,
                                 gpr_timespec deadline) {
  int timeout = poll_deadline_to_millis_timeout(deadline, now);

  if (GRPC_TRACER_ON(grpc_polling_trace)) {
    char *desc = pollable_desc(p);
    gpr_log(GPR_DEBUG, "PS:%p poll %p[%s] for %dms", pollset, p, desc, timeout);
    gpr_free(desc);
  }

  if (timeout != 0) {
    GRPC_SCHEDULING_START_BLOCKING_REGION;
  }
  int r;
  do {
    GRPC_STATS_INC_SYSCALL_POLL(exec_ctx);
    r = epoll_wait(p->epfd, pollset->events, MAX_EPOLL_EVENTS, timeout);
  } while (r < 0 && errno == EINTR);
  if (timeout != 0) {
    GRPC_SCHEDULING_END_BLOCKING_REGION;
  }

  if (r < 0) return GRPC_OS_ERROR(errno, "epoll_wait");

  if (GRPC_TRACER_ON(grpc_polling_trace)) {
    gpr_log(GPR_DEBUG, "PS:%p poll %p got %d events", pollset, p, r);
  }

  pollset->event_cursor = 0;
  pollset->event_count = r;

  return GRPC_ERROR_NONE;
}

/* Return true if first in list */
static bool worker_insert(grpc_pollset_worker **root, pollset_worker_links link,
                          grpc_pollset_worker *worker) {
  if (*root == NULL) {
    *root = worker;
    worker->links[link].next = worker->links[link].prev = worker;
    return true;
  } else {
    worker->links[link].next = *root;
    worker->links[link].prev = worker->links[link].next->links[link].prev;
    worker->links[link].next->links[link].prev = worker;
    worker->links[link].prev->links[link].next = worker;
    return false;
  }
}

/* Return true if last in list */
typedef enum { EMPTIED, NEW_ROOT, REMOVED } worker_remove_result;

static worker_remove_result worker_remove(grpc_pollset_worker **root,
                                          pollset_worker_links link,
                                          grpc_pollset_worker *worker) {
  if (worker == *root) {
    if (worker == worker->links[link].next) {
      *root = NULL;
      return EMPTIED;
    } else {
      *root = worker->links[link].next;
      worker->links[link].prev->links[link].next = worker->links[link].next;
      worker->links[link].next->links[link].prev = worker->links[link].prev;
      return NEW_ROOT;
    }
  } else {
    worker->links[link].prev->links[link].next = worker->links[link].next;
    worker->links[link].next->links[link].prev = worker->links[link].prev;
    return REMOVED;
  }
}

/* Return true if this thread should poll */
static bool begin_worker(grpc_pollset *pollset, grpc_pollset_worker *worker,
                         grpc_pollset_worker **worker_hdl, gpr_timespec *now,
                         gpr_timespec deadline) {
  bool do_poll = true;
  if (worker_hdl != NULL) *worker_hdl = worker;
  worker->initialized_cv = false;
  worker->kicked = false;
  worker->pollset = pollset;
  worker->pollable_obj = pollset->current_pollable_obj;

  if (pollset_is_pollable_fd(pollset, worker->pollable_obj)) {
    REF_BY((grpc_fd *)worker->pollable_obj, 2, "one_poll");
  }

  worker_insert(&pollset->root_worker, PWL_POLLSET, worker);
  if (!worker_insert(&worker->pollable_obj->root_worker, PWL_POLLABLE,
                     worker)) {
    worker->initialized_cv = true;
    gpr_cv_init(&worker->cv);
    if (worker->pollable_obj != &pollset->pollable_obj) {
      gpr_mu_unlock(&pollset->pollable_obj.po.mu);
    }
    if (GRPC_TRACER_ON(grpc_polling_trace) &&
        worker->pollable_obj->root_worker != worker) {
      gpr_log(GPR_DEBUG, "PS:%p wait %p w=%p for %dms", pollset,
              worker->pollable_obj, worker,
              poll_deadline_to_millis_timeout(deadline, *now));
    }
    while (do_poll && worker->pollable_obj->root_worker != worker) {
      if (gpr_cv_wait(&worker->cv, &worker->pollable_obj->po.mu, deadline)) {
        if (GRPC_TRACER_ON(grpc_polling_trace)) {
          gpr_log(GPR_DEBUG, "PS:%p timeout_wait %p w=%p", pollset,
                  worker->pollable_obj, worker);
        }
        do_poll = false;
      } else if (worker->kicked) {
        if (GRPC_TRACER_ON(grpc_polling_trace)) {
          gpr_log(GPR_DEBUG, "PS:%p wakeup %p w=%p", pollset,
                  worker->pollable_obj, worker);
        }
        do_poll = false;
      } else if (GRPC_TRACER_ON(grpc_polling_trace) &&
                 worker->pollable_obj->root_worker != worker) {
        gpr_log(GPR_DEBUG, "PS:%p spurious_wakeup %p w=%p", pollset,
                worker->pollable_obj, worker);
      }
    }
    if (worker->pollable_obj != &pollset->pollable_obj) {
      gpr_mu_unlock(&worker->pollable_obj->po.mu);
      gpr_mu_lock(&pollset->pollable_obj.po.mu);
      gpr_mu_lock(&worker->pollable_obj->po.mu);
    }
    *now = gpr_now(now->clock_type);
  }

  return do_poll && pollset->shutdown_closure == NULL &&
         pollset->current_pollable_obj == worker->pollable_obj;
}

static void end_worker(grpc_exec_ctx *exec_ctx, grpc_pollset *pollset,
                       grpc_pollset_worker *worker,
                       grpc_pollset_worker **worker_hdl) {
  if (NEW_ROOT ==
      worker_remove(&worker->pollable_obj->root_worker, PWL_POLLABLE, worker)) {
    gpr_cv_signal(&worker->pollable_obj->root_worker->cv);
  }
  if (worker->initialized_cv) {
    gpr_cv_destroy(&worker->cv);
  }
  if (pollset_is_pollable_fd(pollset, worker->pollable_obj)) {
    UNREF_BY(exec_ctx, (grpc_fd *)worker->pollable_obj, 2, "one_poll");
  }
  if (EMPTIED == worker_remove(&pollset->root_worker, PWL_POLLSET, worker)) {
    pollset_maybe_finish_shutdown(exec_ctx, pollset);
  }
}

/* pollset->po.mu lock must be held by the caller before calling this.
   The function pollset_work() may temporarily release the lock (pollset->po.mu)
   during the course of its execution but it will always re-acquire the lock and
   ensure that it is held by the time the function returns */
static grpc_error *pollset_work(grpc_exec_ctx *exec_ctx, grpc_pollset *pollset,
                                grpc_pollset_worker **worker_hdl,
                                gpr_timespec now, gpr_timespec deadline) {
  grpc_pollset_worker worker;
  if (0 && GRPC_TRACER_ON(grpc_polling_trace)) {
    gpr_log(GPR_DEBUG, "PS:%p work hdl=%p worker=%p now=%" PRId64
                       ".%09d deadline=%" PRId64 ".%09d kwp=%d root_worker=%p",
            pollset, worker_hdl, &worker, now.tv_sec, now.tv_nsec,
            deadline.tv_sec, deadline.tv_nsec, pollset->kicked_without_poller,
            pollset->root_worker);
  }
  grpc_error *error = GRPC_ERROR_NONE;
  static const char *err_desc = "pollset_work";
  if (pollset->kicked_without_poller) {
    pollset->kicked_without_poller = false;
    return GRPC_ERROR_NONE;
  }
  if (pollset->current_pollable_obj != &pollset->pollable_obj) {
    gpr_mu_lock(&pollset->current_pollable_obj->po.mu);
  }
  if (begin_worker(pollset, &worker, worker_hdl, &now, deadline)) {
    gpr_tls_set(&g_current_thread_pollset, (intptr_t)pollset);
    gpr_tls_set(&g_current_thread_worker, (intptr_t)&worker);
    GPR_ASSERT(!pollset->shutdown_closure);
    append_error(&error, pollable_materialize(worker.pollable_obj), err_desc);
    if (worker.pollable_obj != &pollset->pollable_obj) {
      gpr_mu_unlock(&worker.pollable_obj->po.mu);
    }
    gpr_mu_unlock(&pollset->pollable_obj.po.mu);
    if (pollset->event_cursor == pollset->event_count) {
      append_error(&error, pollset_epoll(exec_ctx, pollset, worker.pollable_obj,
                                         now, deadline),
                   err_desc);
    }
    append_error(&error, pollset_process_events(exec_ctx, pollset, false),
                 err_desc);
    gpr_mu_lock(&pollset->pollable_obj.po.mu);
    if (worker.pollable_obj != &pollset->pollable_obj) {
      gpr_mu_lock(&worker.pollable_obj->po.mu);
    }
    gpr_tls_set(&g_current_thread_pollset, 0);
    gpr_tls_set(&g_current_thread_worker, 0);
    pollset_maybe_finish_shutdown(exec_ctx, pollset);
  }
  end_worker(exec_ctx, pollset, &worker, worker_hdl);
  if (worker.pollable_obj != &pollset->pollable_obj) {
    gpr_mu_unlock(&worker.pollable_obj->po.mu);
  }
  if (grpc_exec_ctx_has_work(exec_ctx)) {
    gpr_mu_unlock(&pollset->pollable_obj.po.mu);
    grpc_exec_ctx_flush(exec_ctx);
    gpr_mu_lock(&pollset->pollable_obj.po.mu);
  }
  return error;
}

static void unref_fd_no_longer_poller(grpc_exec_ctx *exec_ctx, void *arg,
                                      grpc_error *error) {
  grpc_fd *fd = (grpc_fd *)arg;
  UNREF_BY(exec_ctx, fd, 2, "pollset_pollable");
}

/* expects pollsets locked, flag whether fd is locked or not */
static grpc_error *pollset_add_fd_locked(grpc_exec_ctx *exec_ctx,
                                         grpc_pollset *pollset, grpc_fd *fd,
                                         bool fd_locked) {
  static const char *err_desc = "pollset_add_fd";
  grpc_error *error = GRPC_ERROR_NONE;
  if (pollset->current_pollable_obj == &g_empty_pollable) {
    if (GRPC_TRACER_ON(grpc_polling_trace)) {
      gpr_log(GPR_DEBUG,
              "PS:%p add fd %p; transition pollable from empty to fd", pollset,
              fd);
    }
    /* empty pollable --> single fd pollable */
    pollset_kick_all(exec_ctx, pollset);
    pollset->current_pollable_obj = &fd->pollable_obj;
    if (!fd_locked) gpr_mu_lock(&fd->pollable_obj.po.mu);
    append_error(&error, fd_become_pollable_locked(fd), err_desc);
    if (!fd_locked) gpr_mu_unlock(&fd->pollable_obj.po.mu);
    REF_BY(fd, 2, "pollset_pollable");
  } else if (pollset->current_pollable_obj == &pollset->pollable_obj) {
    if (GRPC_TRACER_ON(grpc_polling_trace)) {
      gpr_log(GPR_DEBUG, "PS:%p add fd %p; already multipolling", pollset, fd);
    }
    append_error(&error, pollable_add_fd(pollset->current_pollable_obj, fd),
                 err_desc);
  } else if (pollset->current_pollable_obj != &fd->pollable_obj) {
    grpc_fd *had_fd = (grpc_fd *)pollset->current_pollable_obj;
    if (GRPC_TRACER_ON(grpc_polling_trace)) {
      gpr_log(GPR_DEBUG,
              "PS:%p add fd %p; transition pollable from fd %p to multipoller",
              pollset, fd, had_fd);
    }
    /* Introduce a spurious completion.
       If we do not, then it may be that the fd-specific epoll set consumed
       a completion without being polled, leading to a missed edge going up. */
    grpc_lfev_set_ready(exec_ctx, &had_fd->read_closure, "read");
    grpc_lfev_set_ready(exec_ctx, &had_fd->write_closure, "write");
    pollset_kick_all(exec_ctx, pollset);
    pollset->current_pollable_obj = &pollset->pollable_obj;
    if (append_error(&error, pollable_materialize(&pollset->pollable_obj),
                     err_desc)) {
      pollable_add_fd(&pollset->pollable_obj, had_fd);
      pollable_add_fd(&pollset->pollable_obj, fd);
    }
    GRPC_CLOSURE_SCHED(exec_ctx,
                       GRPC_CLOSURE_CREATE(unref_fd_no_longer_poller, had_fd,
                                           grpc_schedule_on_exec_ctx),
                       GRPC_ERROR_NONE);
  }
  return error;
}

static void pollset_add_fd(grpc_exec_ctx *exec_ctx, grpc_pollset *pollset,
                           grpc_fd *fd) {
  gpr_mu_lock(&pollset->pollable_obj.po.mu);
  grpc_error *error = pollset_add_fd_locked(exec_ctx, pollset, fd, false);
  gpr_mu_unlock(&pollset->pollable_obj.po.mu);
  GRPC_LOG_IF_ERROR("pollset_add_fd", error);
}

/*******************************************************************************
 * Pollset-set Definitions
 */

static grpc_pollset_set *pollset_set_create(void) {
  grpc_pollset_set *pss = (grpc_pollset_set *)gpr_zalloc(sizeof(*pss));
  po_init(&pss->po, PO_POLLSET_SET);
  return pss;
}

static void pollset_set_destroy(grpc_exec_ctx *exec_ctx,
                                grpc_pollset_set *pss) {
  po_destroy(&pss->po);
  gpr_free(pss);
}

static void pollset_set_add_fd(grpc_exec_ctx *exec_ctx, grpc_pollset_set *pss,
                               grpc_fd *fd) {
  po_join(exec_ctx, &pss->po, &fd->pollable_obj.po);
}

static void pollset_set_del_fd(grpc_exec_ctx *exec_ctx, grpc_pollset_set *pss,
                               grpc_fd *fd) {}

static void pollset_set_add_pollset(grpc_exec_ctx *exec_ctx,
                                    grpc_pollset_set *pss, grpc_pollset *ps) {
  po_join(exec_ctx, &pss->po, &ps->pollable_obj.po);
}

static void pollset_set_del_pollset(grpc_exec_ctx *exec_ctx,
                                    grpc_pollset_set *pss, grpc_pollset *ps) {}

static void pollset_set_add_pollset_set(grpc_exec_ctx *exec_ctx,
                                        grpc_pollset_set *bag,
                                        grpc_pollset_set *item) {
  po_join(exec_ctx, &bag->po, &item->po);
}

static void pollset_set_del_pollset_set(grpc_exec_ctx *exec_ctx,
                                        grpc_pollset_set *bag,
                                        grpc_pollset_set *item) {}

static void po_init(polling_obj *po, polling_obj_type type) {
  gpr_mu_init(&po->mu);
  po->type = type;
  po->group = NULL;
  po->next = po;
  po->prev = po;
}

static polling_group *pg_lock_latest(polling_group *pg) {
  /* assumes pg unlocked; consumes ref, returns ref */
  gpr_mu_lock(&pg->po.mu);
  while (pg->po.group != NULL) {
    polling_group *new_pg = pg_ref(pg->po.group);
    gpr_mu_unlock(&pg->po.mu);
    pg_unref(pg);
    pg = new_pg;
    gpr_mu_lock(&pg->po.mu);
  }
  return pg;
}

static void po_destroy(polling_obj *po) {
  if (po->group != NULL) {
    polling_group *pg = pg_lock_latest(po->group);
    po->prev->next = po->next;
    po->next->prev = po->prev;
    gpr_mu_unlock(&pg->po.mu);
    pg_unref(pg);
  }
  gpr_mu_destroy(&po->mu);
}

static polling_group *pg_ref(polling_group *pg) {
  gpr_ref(&pg->refs);
  return pg;
}

static void pg_unref(polling_group *pg) {
  if (gpr_unref(&pg->refs)) {
    po_destroy(&pg->po);
    gpr_free(pg);
  }
}

static int po_cmp(polling_obj *a, polling_obj *b) {
  if (a == b) return 0;
  if (a->type < b->type) return -1;
  if (a->type > b->type) return 1;
  if (a < b) return -1;
  assert(a > b);
  return 1;
}

static void po_join(grpc_exec_ctx *exec_ctx, polling_obj *a, polling_obj *b) {
  switch (po_cmp(a, b)) {
    case 0:
      return;
    case 1:
      GPR_SWAP(polling_obj *, a, b);
    /* fall through */
    case -1:
      gpr_mu_lock(&a->mu);
      gpr_mu_lock(&b->mu);

      if (a->group == NULL) {
        if (b->group == NULL) {
          polling_obj *initial_po[] = {a, b};
          pg_create(exec_ctx, initial_po, GPR_ARRAY_SIZE(initial_po));
          gpr_mu_unlock(&a->mu);
          gpr_mu_unlock(&b->mu);
        } else {
          polling_group *b_group = pg_ref(b->group);
          gpr_mu_unlock(&b->mu);
          gpr_mu_unlock(&a->mu);
          pg_join(exec_ctx, b_group, a);
        }
      } else if (b->group == NULL) {
        polling_group *a_group = pg_ref(a->group);
        gpr_mu_unlock(&a->mu);
        gpr_mu_unlock(&b->mu);
        pg_join(exec_ctx, a_group, b);
      } else if (a->group == b->group) {
        /* nothing to do */
        gpr_mu_unlock(&a->mu);
        gpr_mu_unlock(&b->mu);
      } else {
        polling_group *a_group = pg_ref(a->group);
        polling_group *b_group = pg_ref(b->group);
        gpr_mu_unlock(&a->mu);
        gpr_mu_unlock(&b->mu);
        pg_merge(exec_ctx, a_group, b_group);
      }
  }
}

static void pg_notify(grpc_exec_ctx *exec_ctx, polling_obj *a, polling_obj *b) {
  if (a->type == PO_FD && b->type == PO_POLLSET) {
    pollset_add_fd_locked(exec_ctx, (grpc_pollset *)b, (grpc_fd *)a, true);
  } else if (a->type == PO_POLLSET && b->type == PO_FD) {
    pollset_add_fd_locked(exec_ctx, (grpc_pollset *)a, (grpc_fd *)b, true);
  }
}

static void pg_broadcast(grpc_exec_ctx *exec_ctx, polling_group *from,
                         polling_group *to) {
  for (polling_obj *a = from->po.next; a != &from->po; a = a->next) {
    for (polling_obj *b = to->po.next; b != &to->po; b = b->next) {
      if (po_cmp(a, b) < 0) {
        gpr_mu_lock(&a->mu);
        gpr_mu_lock(&b->mu);
      } else {
        GPR_ASSERT(po_cmp(a, b) != 0);
        gpr_mu_lock(&b->mu);
        gpr_mu_lock(&a->mu);
      }
      pg_notify(exec_ctx, a, b);
      gpr_mu_unlock(&a->mu);
      gpr_mu_unlock(&b->mu);
    }
  }
}

static void pg_create(grpc_exec_ctx *exec_ctx, polling_obj **initial_po,
                      size_t initial_po_count) {
  /* assumes all polling objects in initial_po are locked */
  polling_group *pg = (polling_group *)gpr_malloc(sizeof(*pg));
  po_init(&pg->po, PO_POLLING_GROUP);
  gpr_ref_init(&pg->refs, (int)initial_po_count);
  for (size_t i = 0; i < initial_po_count; i++) {
    GPR_ASSERT(initial_po[i]->group == NULL);
    initial_po[i]->group = pg;
  }
  for (size_t i = 1; i < initial_po_count; i++) {
    initial_po[i]->prev = initial_po[i - 1];
  }
  for (size_t i = 0; i < initial_po_count - 1; i++) {
    initial_po[i]->next = initial_po[i + 1];
  }
  initial_po[0]->prev = &pg->po;
  initial_po[initial_po_count - 1]->next = &pg->po;
  pg->po.next = initial_po[0];
  pg->po.prev = initial_po[initial_po_count - 1];
  for (size_t i = 1; i < initial_po_count; i++) {
    for (size_t j = 0; j < i; j++) {
      pg_notify(exec_ctx, initial_po[i], initial_po[j]);
    }
  }
}

static void pg_join(grpc_exec_ctx *exec_ctx, polling_group *pg,
                    polling_obj *po) {
  /* assumes neither pg nor po are locked; consumes one ref to pg */
  pg = pg_lock_latest(pg);
  /* pg locked */
  for (polling_obj *existing = pg->po.next /* skip pg - it's just a stub */;
       existing != &pg->po; existing = existing->next) {
    if (po_cmp(po, existing) < 0) {
      gpr_mu_lock(&po->mu);
      gpr_mu_lock(&existing->mu);
    } else {
      GPR_ASSERT(po_cmp(po, existing) != 0);
      gpr_mu_lock(&existing->mu);
      gpr_mu_lock(&po->mu);
    }
    /* pg, po, existing locked */
    if (po->group != NULL) {
      gpr_mu_unlock(&pg->po.mu);
      polling_group *po_group = pg_ref(po->group);
      gpr_mu_unlock(&po->mu);
      gpr_mu_unlock(&existing->mu);
      pg_merge(exec_ctx, pg, po_group);
      /* early exit: polling obj picked up a group during joining: we needed
         to do a full merge */
      return;
    }
    pg_notify(exec_ctx, po, existing);
    gpr_mu_unlock(&po->mu);
    gpr_mu_unlock(&existing->mu);
  }
  gpr_mu_lock(&po->mu);
  if (po->group != NULL) {
    gpr_mu_unlock(&pg->po.mu);
    polling_group *po_group = pg_ref(po->group);
    gpr_mu_unlock(&po->mu);
    pg_merge(exec_ctx, pg, po_group);
    /* early exit: polling obj picked up a group during joining: we needed
       to do a full merge */
    return;
  }
  po->group = pg;
  po->next = &pg->po;
  po->prev = pg->po.prev;
  po->prev->next = po->next->prev = po;
  gpr_mu_unlock(&pg->po.mu);
  gpr_mu_unlock(&po->mu);
}

static void pg_merge(grpc_exec_ctx *exec_ctx, polling_group *a,
                     polling_group *b) {
  for (;;) {
    if (a == b) {
      pg_unref(a);
      pg_unref(b);
      return;
    }
    if (a > b) GPR_SWAP(polling_group *, a, b);
    gpr_mu_lock(&a->po.mu);
    gpr_mu_lock(&b->po.mu);
    if (a->po.group != NULL) {
      polling_group *m2 = pg_ref(a->po.group);
      gpr_mu_unlock(&a->po.mu);
      gpr_mu_unlock(&b->po.mu);
      pg_unref(a);
      a = m2;
    } else if (b->po.group != NULL) {
      polling_group *m2 = pg_ref(b->po.group);
      gpr_mu_unlock(&a->po.mu);
      gpr_mu_unlock(&b->po.mu);
      pg_unref(b);
      b = m2;
    } else {
      break;
    }
  }
  polling_group **unref = NULL;
  size_t unref_count = 0;
  size_t unref_cap = 0;
  b->po.group = a;
  pg_broadcast(exec_ctx, a, b);
  pg_broadcast(exec_ctx, b, a);
  while (b->po.next != &b->po) {
    polling_obj *po = b->po.next;
    gpr_mu_lock(&po->mu);
    if (unref_count == unref_cap) {
      unref_cap = GPR_MAX(8, 3 * unref_cap / 2);
      unref = (polling_group **)gpr_realloc(unref, unref_cap * sizeof(*unref));
    }
    unref[unref_count++] = po->group;
    po->group = pg_ref(a);
    // unlink from b
    po->prev->next = po->next;
    po->next->prev = po->prev;
    // link to a
    po->next = &a->po;
    po->prev = a->po.prev;
    po->next->prev = po->prev->next = po;
    gpr_mu_unlock(&po->mu);
  }
  gpr_mu_unlock(&a->po.mu);
  gpr_mu_unlock(&b->po.mu);
  for (size_t i = 0; i < unref_count; i++) {
    pg_unref(unref[i]);
  }
  gpr_free(unref);
  pg_unref(b);
}

/*******************************************************************************
 * Event engine binding
 */

static void shutdown_engine(void) {
  fd_global_shutdown();
  pollset_global_shutdown();
}

static const grpc_event_engine_vtable vtable = {
    .pollset_size = sizeof(grpc_pollset),

    .fd_create = fd_create,
    .fd_wrapped_fd = fd_wrapped_fd,
    .fd_orphan = fd_orphan,
    .fd_shutdown = fd_shutdown,
    .fd_is_shutdown = fd_is_shutdown,
    .fd_notify_on_read = fd_notify_on_read,
    .fd_notify_on_write = fd_notify_on_write,
    .fd_get_read_notifier_pollset = fd_get_read_notifier_pollset,

    .pollset_init = pollset_init,
    .pollset_shutdown = pollset_shutdown,
    .pollset_destroy = pollset_destroy,
    .pollset_work = pollset_work,
    .pollset_kick = pollset_kick,
    .pollset_add_fd = pollset_add_fd,

    .pollset_set_create = pollset_set_create,
    .pollset_set_destroy = pollset_set_destroy,
    .pollset_set_add_pollset = pollset_set_add_pollset,
    .pollset_set_del_pollset = pollset_set_del_pollset,
    .pollset_set_add_pollset_set = pollset_set_add_pollset_set,
    .pollset_set_del_pollset_set = pollset_set_del_pollset_set,
    .pollset_set_add_fd = pollset_set_add_fd,
    .pollset_set_del_fd = pollset_set_del_fd,

    .shutdown_engine = shutdown_engine,
};

const grpc_event_engine_vtable *grpc_init_epollex_linux(
    bool explicitly_requested) {
  if (!grpc_has_wakeup_fd()) {
    return NULL;
  }

  if (!grpc_is_epollexclusive_available()) {
    return NULL;
  }

  fd_global_init();

  if (!GRPC_LOG_IF_ERROR("pollset_global_init", pollset_global_init())) {
    pollset_global_shutdown();
    fd_global_shutdown();
    return NULL;
  }

  return &vtable;
}

#else /* defined(GRPC_LINUX_EPOLL) */
#if defined(GRPC_POSIX_SOCKET)
#include "src/core/lib/iomgr/ev_posix.h"
/* If GRPC_LINUX_EPOLL is not defined, it means epoll is not available. Return
 * NULL */
const grpc_event_engine_vtable *grpc_init_epollex_linux(
    bool explicitly_requested) {
  return NULL;
}
#endif /* defined(GRPC_POSIX_SOCKET) */

#endif /* !defined(GRPC_LINUX_EPOLL) */<|MERGE_RESOLUTION|>--- conflicted
+++ resolved
@@ -561,14 +561,9 @@
   if (pollset->root_worker != NULL) {
     grpc_pollset_worker *worker = pollset->root_worker;
     do {
-<<<<<<< HEAD
       GRPC_STATS_INC_POLLSET_KICK(exec_ctx);
-      if (worker->pollable != &pollset->pollable) {
-        gpr_mu_lock(&worker->pollable->po.mu);
-=======
       if (worker->pollable_obj != &pollset->pollable_obj) {
         gpr_mu_lock(&worker->pollable_obj->po.mu);
->>>>>>> a5f46e29
       }
       if (worker->initialized_cv && worker != pollset->root_worker) {
         if (GRPC_TRACER_ON(grpc_polling_trace)) {
@@ -608,12 +603,7 @@
                      GRPC_ERROR_NONE);
 }
 
-<<<<<<< HEAD
-static grpc_error *pollset_kick_inner(grpc_exec_ctx *exec_ctx,
-                                      grpc_pollset *pollset, pollable_t *p,
-=======
 static grpc_error *pollset_kick_inner(grpc_pollset *pollset, pollable *p,
->>>>>>> a5f46e29
                                       grpc_pollset_worker *specific_worker) {
   if (GRPC_TRACER_ON(grpc_polling_trace)) {
     gpr_log(GPR_DEBUG,
@@ -678,22 +668,13 @@
 /* p->po.mu must be held before calling this function */
 static grpc_error *pollset_kick(grpc_exec_ctx *exec_ctx, grpc_pollset *pollset,
                                 grpc_pollset_worker *specific_worker) {
-<<<<<<< HEAD
-  pollable_t *p = pollset->current_pollable;
+  pollable *p = pollset->current_pollable_obj;
   GRPC_STATS_INC_POLLSET_KICK(exec_ctx);
-  if (p != &pollset->pollable) {
-    gpr_mu_lock(&p->po.mu);
-  }
-  grpc_error *error = pollset_kick_inner(exec_ctx, pollset, p, specific_worker);
-  if (p != &pollset->pollable) {
-=======
-  pollable *p = pollset->current_pollable_obj;
   if (p != &pollset->pollable_obj) {
     gpr_mu_lock(&p->po.mu);
   }
   grpc_error *error = pollset_kick_inner(pollset, p, specific_worker);
   if (p != &pollset->pollable_obj) {
->>>>>>> a5f46e29
     gpr_mu_unlock(&p->po.mu);
   }
   return error;
