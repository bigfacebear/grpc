/*
 *
 * Copyright 2016, Google Inc.
 * All rights reserved.
 *
 * Redistribution and use in source and binary forms, with or without
 * modification, are permitted provided that the following conditions are
 * met:
 *
 *     * Redistributions of source code must retain the above copyright
 * notice, this list of conditions and the following disclaimer.
 *     * Redistributions in binary form must reproduce the above
 * copyright notice, this list of conditions and the following disclaimer
 * in the documentation and/or other materials provided with the
 * distribution.
 *     * Neither the name of Google Inc. nor the names of its
 * contributors may be used to endorse or promote products derived from
 * this software without specific prior written permission.
 *
 * THIS SOFTWARE IS PROVIDED BY THE COPYRIGHT HOLDERS AND CONTRIBUTORS
 * "AS IS" AND ANY EXPRESS OR IMPLIED WARRANTIES, INCLUDING, BUT NOT
 * LIMITED TO, THE IMPLIED WARRANTIES OF MERCHANTABILITY AND FITNESS FOR
 * A PARTICULAR PURPOSE ARE DISCLAIMED. IN NO EVENT SHALL THE COPYRIGHT
 * OWNER OR CONTRIBUTORS BE LIABLE FOR ANY DIRECT, INDIRECT, INCIDENTAL,
 * SPECIAL, EXEMPLARY, OR CONSEQUENTIAL DAMAGES (INCLUDING, BUT NOT
 * LIMITED TO, PROCUREMENT OF SUBSTITUTE GOODS OR SERVICES; LOSS OF USE,
 * DATA, OR PROFITS; OR BUSINESS INTERRUPTION) HOWEVER CAUSED AND ON ANY
 * THEORY OF LIABILITY, WHETHER IN CONTRACT, STRICT LIABILITY, OR TORT
 * (INCLUDING NEGLIGENCE OR OTHERWISE) ARISING IN ANY WAY OUT OF THE USE
 * OF THIS SOFTWARE, EVEN IF ADVISED OF THE POSSIBILITY OF SUCH DAMAGE.
 *
 */

#include <string.h>

#include <grpc/impl/codegen/port_platform.h>
#include <grpc/slice_buffer.h>
#include <grpc/support/alloc.h>
#include <grpc/support/host_port.h>
#include <grpc/support/log.h>
#include <grpc/support/string_util.h>
#include <grpc/support/useful.h>

#include "src/core/ext/transport/chttp2/transport/incoming_metadata.h"
#include "src/core/lib/iomgr/endpoint.h"
#include "src/core/lib/iomgr/exec_ctx.h"
#include "src/core/lib/support/string.h"
#include "src/core/lib/surface/channel.h"
#include "src/core/lib/transport/metadata_batch.h"
#include "src/core/lib/transport/static_metadata.h"
#include "src/core/lib/transport/transport_impl.h"
#include "third_party/Cronet/bidirectional_stream_c.h"

#define GRPC_HEADER_SIZE_IN_BYTES 5

#define CRONET_LOG(...)                          \
  do {                                           \
    if (grpc_cronet_trace) gpr_log(__VA_ARGS__); \
  } while (0)

/* TODO (makdharma): Hook up into the wider tracing mechanism */
int grpc_cronet_trace = 0;

enum e_op_result {
  ACTION_TAKEN_WITH_CALLBACK,
  ACTION_TAKEN_NO_CALLBACK,
  NO_ACTION_POSSIBLE
};

enum e_op_id {
  OP_SEND_INITIAL_METADATA = 0,
  OP_SEND_MESSAGE,
  OP_SEND_TRAILING_METADATA,
  OP_RECV_MESSAGE,
  OP_RECV_INITIAL_METADATA,
  OP_RECV_TRAILING_METADATA,
  OP_CANCEL_ERROR,
  OP_ON_COMPLETE,
  OP_FAILED,
  OP_SUCCEEDED,
  OP_CANCELED,
  OP_RECV_MESSAGE_AND_ON_COMPLETE,
  OP_READ_REQ_MADE,
  OP_NUM_OPS
};

/* Cronet callbacks. See cronet_c_for_grpc.h for documentation for each. */

static void on_request_headers_sent(bidirectional_stream *);
static void on_response_headers_received(
    bidirectional_stream *, const bidirectional_stream_header_array *,
    const char *);
static void on_write_completed(bidirectional_stream *, const char *);
static void on_read_completed(bidirectional_stream *, char *, int);
static void on_response_trailers_received(
    bidirectional_stream *, const bidirectional_stream_header_array *);
static void on_succeeded(bidirectional_stream *);
static void on_failed(bidirectional_stream *, int);
static void on_canceled(bidirectional_stream *);
static bidirectional_stream_callback cronet_callbacks = {
    on_request_headers_sent,
    on_response_headers_received,
    on_read_completed,
    on_write_completed,
    on_response_trailers_received,
    on_succeeded,
    on_failed,
    on_canceled};

/* Cronet transport object */
struct grpc_cronet_transport {
  grpc_transport base; /* must be first element in this structure */
  stream_engine *engine;
  char *host;
};
typedef struct grpc_cronet_transport grpc_cronet_transport;

/* TODO (makdharma): reorder structure for memory efficiency per
   http://www.catb.org/esr/structure-packing/#_structure_reordering: */
struct read_state {
  /* vars to store data coming from server */
  char *read_buffer;
  bool length_field_received;
  int received_bytes;
  int remaining_bytes;
  int length_field;
  char grpc_header_bytes[GRPC_HEADER_SIZE_IN_BYTES];
  char *payload_field;
  bool read_stream_closed;

  /* vars for holding data destined for the application */
  struct grpc_slice_buffer_stream sbs;
  grpc_slice_buffer read_slice_buffer;

  /* vars for trailing metadata */
  grpc_chttp2_incoming_metadata_buffer trailing_metadata;
  bool trailing_metadata_valid;

  /* vars for initial metadata */
  grpc_chttp2_incoming_metadata_buffer initial_metadata;
};

struct write_state {
  char *write_buffer;
};

/* track state of one stream op */
struct op_state {
  bool state_op_done[OP_NUM_OPS];
  bool state_callback_received[OP_NUM_OPS];
  bool fail_state;
  bool flush_read;
  grpc_error *cancel_error;
  /* data structure for storing data coming from server */
  struct read_state rs;
  /* data structure for storing data going to the server */
  struct write_state ws;
};

struct op_and_state {
  grpc_transport_stream_op op;
  struct op_state state;
  bool done;
  struct stream_obj *s;      /* Pointer back to the stream object */
  struct op_and_state *next; /* next op_and_state in the linked list */
};

struct op_storage {
  int num_pending_ops;
  struct op_and_state *head;
};

struct stream_obj {
  struct op_and_state *oas;
  grpc_transport_stream_op *curr_op;
  grpc_cronet_transport curr_ct;
  grpc_stream *curr_gs;
  bidirectional_stream *cbs;
  bidirectional_stream_header_array header_array;

  /* Stream level state. Some state will be tracked both at stream and stream_op
   * level */
  struct op_state state;

  /* OP storage */
  struct op_storage storage;

  /* Mutex to protect storage */
  gpr_mu mu;
};
typedef struct stream_obj stream_obj;

static enum e_op_result execute_stream_op(grpc_exec_ctx *exec_ctx,
                                          struct op_and_state *oas);

/*
  Utility function to translate enum into string for printing
*/
static const char *op_result_string(enum e_op_result i) {
  switch (i) {
    case ACTION_TAKEN_WITH_CALLBACK:
      return "ACTION_TAKEN_WITH_CALLBACK";
    case ACTION_TAKEN_NO_CALLBACK:
      return "ACTION_TAKEN_NO_CALLBACK";
    case NO_ACTION_POSSIBLE:
      return "NO_ACTION_POSSIBLE";
  }
  GPR_UNREACHABLE_CODE(return "UNKNOWN");
}

static const char *op_id_string(enum e_op_id i) {
  switch (i) {
    case OP_SEND_INITIAL_METADATA:
      return "OP_SEND_INITIAL_METADATA";
    case OP_SEND_MESSAGE:
      return "OP_SEND_MESSAGE";
    case OP_SEND_TRAILING_METADATA:
      return "OP_SEND_TRAILING_METADATA";
    case OP_RECV_MESSAGE:
      return "OP_RECV_MESSAGE";
    case OP_RECV_INITIAL_METADATA:
      return "OP_RECV_INITIAL_METADATA";
    case OP_RECV_TRAILING_METADATA:
      return "OP_RECV_TRAILING_METADATA";
    case OP_CANCEL_ERROR:
      return "OP_CANCEL_ERROR";
    case OP_ON_COMPLETE:
      return "OP_ON_COMPLETE";
    case OP_FAILED:
      return "OP_FAILED";
    case OP_SUCCEEDED:
      return "OP_SUCCEEDED";
    case OP_CANCELED:
      return "OP_CANCELED";
    case OP_RECV_MESSAGE_AND_ON_COMPLETE:
      return "OP_RECV_MESSAGE_AND_ON_COMPLETE";
    case OP_READ_REQ_MADE:
      return "OP_READ_REQ_MADE";
    case OP_NUM_OPS:
      return "OP_NUM_OPS";
  }
  return "UNKNOWN";
}

static void free_read_buffer(stream_obj *s) {
  if (s->state.rs.read_buffer &&
      s->state.rs.read_buffer != s->state.rs.grpc_header_bytes) {
    gpr_free(s->state.rs.read_buffer);
    s->state.rs.read_buffer = NULL;
  }
}

static grpc_error *make_error_with_desc(int error_code, const char *desc) {
  grpc_error *error = GRPC_ERROR_CREATE(desc);
  error = grpc_error_set_int(error, GRPC_ERROR_INT_GRPC_STATUS, error_code);
  return error;
}

/*
  Add a new stream op to op storage.
*/
static void add_to_storage(struct stream_obj *s, grpc_transport_stream_op *op) {
  struct op_storage *storage = &s->storage;
  /* add new op at the beginning of the linked list. The memory is freed
  in remove_from_storage */
  struct op_and_state *new_op = gpr_malloc(sizeof(struct op_and_state));
  memcpy(&new_op->op, op, sizeof(grpc_transport_stream_op));
  memset(&new_op->state, 0, sizeof(new_op->state));
  new_op->s = s;
  new_op->done = false;
  gpr_mu_lock(&s->mu);
  new_op->next = storage->head;
  storage->head = new_op;
  storage->num_pending_ops++;
  CRONET_LOG(GPR_DEBUG, "adding new op %p. %d in the queue.", new_op,
             storage->num_pending_ops);
  gpr_mu_unlock(&s->mu);
}

/*
  Traverse the linked list and delete op and free memory
*/
static void remove_from_storage(struct stream_obj *s,
                                struct op_and_state *oas) {
  struct op_and_state *curr;
  if (s->storage.head == NULL || oas == NULL) {
    return;
  }
  if (s->storage.head == oas) {
    s->storage.head = oas->next;
    gpr_free(oas);
    s->storage.num_pending_ops--;
    CRONET_LOG(GPR_DEBUG, "Freed %p. Now %d in the queue", oas,
               s->storage.num_pending_ops);
  } else {
    for (curr = s->storage.head; curr != NULL; curr = curr->next) {
      if (curr->next == oas) {
        curr->next = oas->next;
        s->storage.num_pending_ops--;
        CRONET_LOG(GPR_DEBUG, "Freed %p. Now %d in the queue", oas,
                   s->storage.num_pending_ops);
        gpr_free(oas);
        break;
      } else if (curr->next == NULL) {
        CRONET_LOG(GPR_ERROR, "Reached end of LL and did not find op to free");
      }
    }
  }
}

/*
  Cycle through ops and try to take next action. Break when either
  an action with callback is taken, or no action is possible.
  This can get executed from the Cronet network thread via cronet callback
  or on the application supplied thread via the perform_stream_op function.
*/
static void execute_from_storage(stream_obj *s) {
  grpc_exec_ctx exec_ctx = GRPC_EXEC_CTX_INIT;
  gpr_mu_lock(&s->mu);
  for (struct op_and_state *curr = s->storage.head; curr != NULL;) {
    CRONET_LOG(GPR_DEBUG, "calling op at %p. done = %d", curr, curr->done);
    GPR_ASSERT(curr->done == 0);
    enum e_op_result result = execute_stream_op(&exec_ctx, curr);
    CRONET_LOG(GPR_DEBUG, "execute_stream_op[%p] returns %s", curr,
               op_result_string(result));
    /* if this op is done, then remove it and free memory */
    if (curr->done) {
      struct op_and_state *next = curr->next;
      remove_from_storage(s, curr);
      curr = next;
    }
    /* continue processing the same op if ACTION_TAKEN_WITHOUT_CALLBACK */
    if (result == NO_ACTION_POSSIBLE) {
      curr = curr->next;
    } else if (result == ACTION_TAKEN_WITH_CALLBACK) {
      break;
    }
  }
  gpr_mu_unlock(&s->mu);
  grpc_exec_ctx_finish(&exec_ctx);
}

/*
  Cronet callback
*/
static void on_failed(bidirectional_stream *stream, int net_error) {
  CRONET_LOG(GPR_DEBUG, "on_failed(%p, %d)", stream, net_error);
  stream_obj *s = (stream_obj *)stream->annotation;
  gpr_mu_lock(&s->mu);
  bidirectional_stream_destroy(s->cbs);
  s->state.state_callback_received[OP_FAILED] = true;
  s->cbs = NULL;
  if (s->header_array.headers) {
    gpr_free(s->header_array.headers);
    s->header_array.headers = NULL;
  }
  if (s->state.ws.write_buffer) {
    gpr_free(s->state.ws.write_buffer);
    s->state.ws.write_buffer = NULL;
  }
  free_read_buffer(s);
  gpr_mu_unlock(&s->mu);
  execute_from_storage(s);
}

/*
  Cronet callback
*/
static void on_canceled(bidirectional_stream *stream) {
  CRONET_LOG(GPR_DEBUG, "on_canceled(%p)", stream);
  stream_obj *s = (stream_obj *)stream->annotation;
  gpr_mu_lock(&s->mu);
  bidirectional_stream_destroy(s->cbs);
  s->state.state_callback_received[OP_CANCELED] = true;
  s->cbs = NULL;
  if (s->header_array.headers) {
    gpr_free(s->header_array.headers);
    s->header_array.headers = NULL;
  }
  if (s->state.ws.write_buffer) {
    gpr_free(s->state.ws.write_buffer);
    s->state.ws.write_buffer = NULL;
  }
  free_read_buffer(s);
  gpr_mu_unlock(&s->mu);
  execute_from_storage(s);
}

/*
  Cronet callback
*/
static void on_succeeded(bidirectional_stream *stream) {
  CRONET_LOG(GPR_DEBUG, "on_succeeded(%p)", stream);
  stream_obj *s = (stream_obj *)stream->annotation;
  gpr_mu_lock(&s->mu);
  bidirectional_stream_destroy(s->cbs);
  s->state.state_callback_received[OP_SUCCEEDED] = true;
  s->cbs = NULL;
  free_read_buffer(s);
  gpr_mu_unlock(&s->mu);
  execute_from_storage(s);
}

/*
  Cronet callback
*/
static void on_request_headers_sent(bidirectional_stream *stream) {
  CRONET_LOG(GPR_DEBUG, "W: on_request_headers_sent(%p)", stream);
  stream_obj *s = (stream_obj *)stream->annotation;
  gpr_mu_lock(&s->mu);
  s->state.state_op_done[OP_SEND_INITIAL_METADATA] = true;
  s->state.state_callback_received[OP_SEND_INITIAL_METADATA] = true;
  /* Free the memory allocated for headers */
  if (s->header_array.headers) {
    gpr_free(s->header_array.headers);
    s->header_array.headers = NULL;
  }
  gpr_mu_unlock(&s->mu);
  execute_from_storage(s);
}

/*
  Cronet callback
*/
static void on_response_headers_received(
    bidirectional_stream *stream,
    const bidirectional_stream_header_array *headers,
    const char *negotiated_protocol) {
  CRONET_LOG(GPR_DEBUG, "R: on_response_headers_received(%p, %p, %s)", stream,
             headers, negotiated_protocol);
  stream_obj *s = (stream_obj *)stream->annotation;
  gpr_mu_lock(&s->mu);
  memset(&s->state.rs.initial_metadata, 0,
         sizeof(s->state.rs.initial_metadata));
  grpc_chttp2_incoming_metadata_buffer_init(&s->state.rs.initial_metadata);
  for (size_t i = 0; i < headers->count; i++) {
    grpc_chttp2_incoming_metadata_buffer_add(
        &s->state.rs.initial_metadata,
        grpc_mdelem_from_metadata_strings(
            grpc_mdstr_from_string(headers->headers[i].key),
            grpc_mdstr_from_string(headers->headers[i].value)));
  }
  s->state.state_callback_received[OP_RECV_INITIAL_METADATA] = true;
  if (!(s->state.state_op_done[OP_CANCEL_ERROR] ||
        s->state.state_callback_received[OP_FAILED])) {
    /* Do an extra read to trigger on_succeeded() callback in case connection
     is closed */
    GPR_ASSERT(s->state.rs.length_field_received == false);
    s->state.rs.read_buffer = s->state.rs.grpc_header_bytes;
    s->state.rs.received_bytes = 0;
    s->state.rs.remaining_bytes = GRPC_HEADER_SIZE_IN_BYTES;
    CRONET_LOG(GPR_DEBUG, "cronet_bidirectional_stream_read(%p)", s->cbs);
    cronet_bidirectional_stream_read(s->cbs, s->state.rs.read_buffer,
                                     s->state.rs.remaining_bytes);
  }
  gpr_mu_unlock(&s->mu);
  execute_from_storage(s);
}

/*
  Cronet callback
*/
static void on_write_completed(bidirectional_stream *stream, const char *data) {
  stream_obj *s = (stream_obj *)stream->annotation;
  CRONET_LOG(GPR_DEBUG, "W: on_write_completed(%p, %s)", stream, data);
  gpr_mu_lock(&s->mu);
  if (s->state.ws.write_buffer) {
    gpr_free(s->state.ws.write_buffer);
    s->state.ws.write_buffer = NULL;
  }
  s->state.state_callback_received[OP_SEND_MESSAGE] = true;
  gpr_mu_unlock(&s->mu);
  execute_from_storage(s);
}

/*
  Cronet callback
*/
static void on_read_completed(bidirectional_stream *stream, char *data,
                              int count) {
  stream_obj *s = (stream_obj *)stream->annotation;
  CRONET_LOG(GPR_DEBUG, "R: on_read_completed(%p, %p, %d)", stream, data,
             count);
  gpr_mu_lock(&s->mu);
  s->state.state_callback_received[OP_RECV_MESSAGE] = true;
  if (count > 0 && s->state.flush_read) {
    CRONET_LOG(GPR_DEBUG, "cronet_bidirectional_stream_read(%p)", s->cbs);
    cronet_bidirectional_stream_read(s->cbs, s->state.rs.read_buffer, 4096);
    gpr_mu_unlock(&s->mu);
  } else if (count > 0) {
    s->state.rs.received_bytes += count;
    s->state.rs.remaining_bytes -= count;
    if (s->state.rs.remaining_bytes > 0) {
      CRONET_LOG(GPR_DEBUG, "bidirectional_stream_read(%p)", s->cbs);
      s->state.state_op_done[OP_READ_REQ_MADE] = true;
      bidirectional_stream_read(
          s->cbs, s->state.rs.read_buffer + s->state.rs.received_bytes,
          s->state.rs.remaining_bytes);
      gpr_mu_unlock(&s->mu);
    } else {
      gpr_mu_unlock(&s->mu);
      execute_from_storage(s);
    }
  } else {
    if (s->state.flush_read) {
      gpr_free(s->state.rs.read_buffer);
      s->state.rs.read_buffer = NULL;
    }
    s->state.rs.read_stream_closed = true;
    gpr_mu_unlock(&s->mu);
    execute_from_storage(s);
  }
}

/*
  Cronet callback
*/
static void on_response_trailers_received(
    bidirectional_stream *stream,
    const bidirectional_stream_header_array *trailers) {
  CRONET_LOG(GPR_DEBUG, "R: on_response_trailers_received(%p,%p)", stream,
             trailers);
  stream_obj *s = (stream_obj *)stream->annotation;
  gpr_mu_lock(&s->mu);
  memset(&s->state.rs.trailing_metadata, 0,
         sizeof(s->state.rs.trailing_metadata));
  s->state.rs.trailing_metadata_valid = false;
  grpc_chttp2_incoming_metadata_buffer_init(&s->state.rs.trailing_metadata);
  for (size_t i = 0; i < trailers->count; i++) {
    CRONET_LOG(GPR_DEBUG, "trailer key=%s, value=%s", trailers->headers[i].key,
               trailers->headers[i].value);
    grpc_chttp2_incoming_metadata_buffer_add(
        &s->state.rs.trailing_metadata,
        grpc_mdelem_from_metadata_strings(
            grpc_mdstr_from_string(trailers->headers[i].key),
            grpc_mdstr_from_string(trailers->headers[i].value)));
    s->state.rs.trailing_metadata_valid = true;
    if (0 == strcmp(trailers->headers[i].key, "grpc-status") &&
        0 != strcmp(trailers->headers[i].value, "0")) {
      s->state.fail_state = true;
    }
  }
  s->state.state_callback_received[OP_RECV_TRAILING_METADATA] = true;
  /* Send a EOS when server terminates the stream (testServerFinishesRequest) to
   * trigger on_succeeded */
  if (!s->state.state_op_done[OP_SEND_TRAILING_METADATA] &&
      !(s->state.state_op_done[OP_CANCEL_ERROR] ||
        s->state.state_callback_received[OP_FAILED])) {
    CRONET_LOG(GPR_DEBUG, "cronet_bidirectional_stream_write (%p, 0)", s->cbs);
    s->state.state_callback_received[OP_SEND_MESSAGE] = false;
    cronet_bidirectional_stream_write(s->cbs, "", 0, true);
    s->state.state_op_done[OP_SEND_TRAILING_METADATA] = true;

    gpr_mu_unlock(&s->mu);
  } else {
    gpr_mu_unlock(&s->mu);
    execute_from_storage(s);
  }
}

/*
 Utility function that takes the data from s->write_slice_buffer and assembles
 into a contiguous byte stream with 5 byte gRPC header prepended.
*/
static void create_grpc_frame(grpc_slice_buffer *write_slice_buffer,
                              char **pp_write_buffer,
                              size_t *p_write_buffer_size) {
  grpc_slice slice = grpc_slice_buffer_take_first(write_slice_buffer);
  size_t length = GRPC_SLICE_LENGTH(slice);
  *p_write_buffer_size = length + GRPC_HEADER_SIZE_IN_BYTES;
  /* This is freed in the on_write_completed callback */
  char *write_buffer = gpr_malloc(length + GRPC_HEADER_SIZE_IN_BYTES);
  *pp_write_buffer = write_buffer;
  uint8_t *p = (uint8_t *)write_buffer;
  /* Append 5 byte header */
  *p++ = 0;
  *p++ = (uint8_t)(length >> 24);
  *p++ = (uint8_t)(length >> 16);
  *p++ = (uint8_t)(length >> 8);
  *p++ = (uint8_t)(length);
  /* append actual data */
  memcpy(p, GRPC_SLICE_START_PTR(slice), length);
}

/*
 Convert metadata in a format that Cronet can consume
*/
static void convert_metadata_to_cronet_headers(
    grpc_linked_mdelem *head, const char *host, char **pp_url,
    bidirectional_stream_header **pp_headers, size_t *p_num_headers,
    const char **method) {
  grpc_linked_mdelem *curr = head;
  /* Walk the linked list and get number of header fields */
  size_t num_headers_available = 0;
  while (curr != NULL) {
    curr = curr->next;
    num_headers_available++;
  }
  /* Allocate enough memory. It is freed in the on_request_headers_sent callback
   */
  bidirectional_stream_header *headers =
      (bidirectional_stream_header *)gpr_malloc(
          sizeof(bidirectional_stream_header) * num_headers_available);
  *pp_headers = headers;

  /* Walk the linked list again, this time copying the header fields.
    s->num_headers can be less than num_headers_available, as some headers
    are not used for cronet.
    TODO (makdharma): Eliminate need to traverse the LL second time for perf.
   */
  curr = head;
  size_t num_headers = 0;
  while (num_headers < num_headers_available) {
    grpc_mdelem *mdelem = curr->md;
    curr = curr->next;
    const char *key = grpc_mdstr_as_c_string(mdelem->key);
    const char *value = grpc_mdstr_as_c_string(mdelem->value);
    if (mdelem->key == GRPC_MDSTR_SCHEME ||
        mdelem->key == GRPC_MDSTR_AUTHORITY) {
      /* Cronet populates these fields on its own */
      continue;
    }
    if (mdelem->key == GRPC_MDSTR_METHOD) {
      if (mdelem->value == GRPC_MDSTR_PUT) {
        *method = "PUT";
      } else {
        /* POST method in default*/
        *method = "POST";
      }
      continue;
    }
    if (mdelem->key == GRPC_MDSTR_PATH) {
      /* Create URL by appending :path value to the hostname */
      gpr_asprintf(pp_url, "https://%s%s", host, value);
      continue;
    }
    CRONET_LOG(GPR_DEBUG, "header %s = %s", key, value);
    headers[num_headers].key = key;
    headers[num_headers].value = value;
    num_headers++;
    if (curr == NULL) {
      break;
    }
  }
  *p_num_headers = (size_t)num_headers;
}

static int parse_grpc_header(const uint8_t *data) {
  const uint8_t *p = data + 1;
  int length = 0;
  length |= ((uint8_t)*p++) << 24;
  length |= ((uint8_t)*p++) << 16;
  length |= ((uint8_t)*p++) << 8;
  length |= ((uint8_t)*p++);
  return length;
}

static bool header_has_authority(grpc_linked_mdelem *head) {
  while (head != NULL) {
    if (head->md->key == GRPC_MDSTR_AUTHORITY) {
      return true;
    }
    head = head->next;
  }
  return false;
}

/*
  Op Execution: Decide if one of the actions contained in the stream op can be
  executed. This is the heart of the state machine.
*/
static bool op_can_be_run(grpc_transport_stream_op *curr_op,
                          struct op_state *stream_state,
                          struct op_state *op_state, enum e_op_id op_id) {
  bool result = true;
  /* When call is canceled, every op can be run, except under following
  conditions
  */
  bool is_canceled_or_failed = stream_state->state_op_done[OP_CANCEL_ERROR] ||
                               stream_state->state_callback_received[OP_FAILED];
  if (is_canceled_or_failed) {
    if (op_id == OP_SEND_INITIAL_METADATA) result = false;
    if (op_id == OP_SEND_MESSAGE) result = false;
    if (op_id == OP_SEND_TRAILING_METADATA) result = false;
    if (op_id == OP_CANCEL_ERROR) result = false;
    /* already executed */
    if (op_id == OP_RECV_INITIAL_METADATA &&
        stream_state->state_op_done[OP_RECV_INITIAL_METADATA])
      result = false;
    if (op_id == OP_RECV_MESSAGE &&
        stream_state->state_op_done[OP_RECV_MESSAGE])
      result = false;
    if (op_id == OP_RECV_TRAILING_METADATA &&
        stream_state->state_op_done[OP_RECV_TRAILING_METADATA])
      result = false;
  } else if (op_id == OP_SEND_INITIAL_METADATA) {
    /* already executed */
    if (stream_state->state_op_done[OP_SEND_INITIAL_METADATA]) result = false;
  } else if (op_id == OP_RECV_INITIAL_METADATA) {
    /* already executed */
    if (stream_state->state_op_done[OP_RECV_INITIAL_METADATA]) result = false;
    /* we haven't sent headers yet. */
    else if (!stream_state->state_callback_received[OP_SEND_INITIAL_METADATA])
      result = false;
    /* we haven't received headers yet. */
    else if (!stream_state->state_callback_received[OP_RECV_INITIAL_METADATA])
      result = false;
  } else if (op_id == OP_SEND_MESSAGE) {
    /* already executed (note we're checking op specific state, not stream
     state) */
    if (op_state->state_op_done[OP_SEND_MESSAGE]) result = false;
    /* we haven't sent headers yet. */
    else if (!stream_state->state_callback_received[OP_SEND_INITIAL_METADATA])
      result = false;
  } else if (op_id == OP_RECV_MESSAGE) {
    /* already executed */
    if (op_state->state_op_done[OP_RECV_MESSAGE]) result = false;
    /* we haven't received headers yet. */
    else if (!stream_state->state_callback_received[OP_RECV_INITIAL_METADATA])
      result = false;
  } else if (op_id == OP_RECV_TRAILING_METADATA) {
    /* already executed */
    if (stream_state->state_op_done[OP_RECV_TRAILING_METADATA]) result = false;
    /* we have asked for but haven't received message yet. */
    else if (stream_state->state_op_done[OP_READ_REQ_MADE] &&
             !stream_state->state_op_done[OP_RECV_MESSAGE])
      result = false;
    /* we haven't received trailers  yet. */
    else if (!stream_state->state_callback_received[OP_RECV_TRAILING_METADATA])
      result = false;
    /* we haven't received on_succeeded  yet. */
    else if (!stream_state->state_callback_received[OP_SUCCEEDED])
      result = false;
  } else if (op_id == OP_SEND_TRAILING_METADATA) {
    /* already executed */
    if (stream_state->state_op_done[OP_SEND_TRAILING_METADATA]) result = false;
    /* we haven't sent initial metadata yet */
    else if (!stream_state->state_callback_received[OP_SEND_INITIAL_METADATA])
      result = false;
    /* we haven't sent message yet */
    else if (curr_op->send_message &&
             !stream_state->state_op_done[OP_SEND_MESSAGE])
      result = false;
    /* we haven't got on_write_completed for the send yet */
    else if (stream_state->state_op_done[OP_SEND_MESSAGE] &&
             !stream_state->state_callback_received[OP_SEND_MESSAGE])
      result = false;
  } else if (op_id == OP_CANCEL_ERROR) {
    /* already executed */
    if (stream_state->state_op_done[OP_CANCEL_ERROR]) result = false;
  } else if (op_id == OP_ON_COMPLETE) {
    /* already executed (note we're checking op specific state, not stream
    state) */
    if (op_state->state_op_done[OP_ON_COMPLETE]) {
      CRONET_LOG(GPR_DEBUG, "Because");
      result = false;
    }
    /* Check if every op that was asked for is done. */
    else if (curr_op->send_initial_metadata &&
             !stream_state->state_callback_received[OP_SEND_INITIAL_METADATA]) {
      CRONET_LOG(GPR_DEBUG, "Because");
      result = false;
    } else if (curr_op->send_message &&
               !op_state->state_op_done[OP_SEND_MESSAGE]) {
      CRONET_LOG(GPR_DEBUG, "Because");
      result = false;
    } else if (curr_op->send_message &&
               !stream_state->state_callback_received[OP_SEND_MESSAGE]) {
      CRONET_LOG(GPR_DEBUG, "Because");
      result = false;
    } else if (curr_op->send_trailing_metadata &&
               !stream_state->state_op_done[OP_SEND_TRAILING_METADATA]) {
      CRONET_LOG(GPR_DEBUG, "Because");
      result = false;
    } else if (curr_op->recv_initial_metadata &&
               !stream_state->state_op_done[OP_RECV_INITIAL_METADATA]) {
      CRONET_LOG(GPR_DEBUG, "Because");
      result = false;
    } else if (curr_op->recv_message &&
               !stream_state->state_op_done[OP_RECV_MESSAGE]) {
      CRONET_LOG(GPR_DEBUG, "Because");
      result = false;
    } else if (curr_op->recv_trailing_metadata) {
      /* We aren't done with trailing metadata yet */
      if (!stream_state->state_op_done[OP_RECV_TRAILING_METADATA]) {
        CRONET_LOG(GPR_DEBUG, "Because");
        result = false;
      }
      /* We've asked for actual message in an earlier op, and it hasn't been
        delivered yet. */
      else if (stream_state->state_op_done[OP_READ_REQ_MADE]) {
        /* If this op is not the one asking for read, (which means some earlier
          op has asked), and the read hasn't been delivered. */
        if (!curr_op->recv_message &&
            !stream_state->state_callback_received[OP_SUCCEEDED]) {
          CRONET_LOG(GPR_DEBUG, "Because");
          result = false;
        }
      }
    }
    /* We should see at least one on_write_completed for the trailers that we
      sent */
    else if (curr_op->send_trailing_metadata &&
             !stream_state->state_callback_received[OP_SEND_MESSAGE])
      result = false;
  }
  CRONET_LOG(GPR_DEBUG, "op_can_be_run %s : %s", op_id_string(op_id),
             result ? "YES" : "NO");
  return result;
}

/*
  TODO (makdharma): Break down this function in smaller chunks for readability.
*/
static enum e_op_result execute_stream_op(grpc_exec_ctx *exec_ctx,
                                          struct op_and_state *oas) {
  grpc_transport_stream_op *stream_op = &oas->op;
  struct stream_obj *s = oas->s;
  struct op_state *stream_state = &s->state;
  enum e_op_result result = NO_ACTION_POSSIBLE;
  if (stream_op->send_initial_metadata &&
      op_can_be_run(stream_op, stream_state, &oas->state,
                    OP_SEND_INITIAL_METADATA)) {
    CRONET_LOG(GPR_DEBUG, "running: %p OP_SEND_INITIAL_METADATA", oas);
    /* Start new cronet stream. It is destroyed in on_succeeded, on_canceled,
     * on_failed */
    GPR_ASSERT(s->cbs == NULL);
<<<<<<< HEAD
    s->cbs = bidirectional_stream_create(s->curr_ct.engine, s->curr_gs,
                                         &cronet_callbacks);
    CRONET_LOG(GPR_DEBUG, "%p = bidirectional_stream_create()", s->cbs);
=======
    GPR_ASSERT(!stream_state->state_op_done[OP_SEND_INITIAL_METADATA]);
    s->cbs = cronet_bidirectional_stream_create(s->curr_ct.engine, s->curr_gs,
                                                &cronet_callbacks);
    CRONET_LOG(GPR_DEBUG, "%p = cronet_bidirectional_stream_create()", s->cbs);
>>>>>>> 9addf903
    char *url = NULL;
    const char *method = "POST";
    s->header_array.headers = NULL;
    convert_metadata_to_cronet_headers(
        stream_op->send_initial_metadata->list.head, s->curr_ct.host, &url,
        &s->header_array.headers, &s->header_array.count, &method);
    s->header_array.capacity = s->header_array.count;
    CRONET_LOG(GPR_DEBUG, "bidirectional_stream_start(%p, %s)", s->cbs, url);
    bidirectional_stream_start(s->cbs, url, 0, method, &s->header_array, false);
    stream_state->state_op_done[OP_SEND_INITIAL_METADATA] = true;
    result = ACTION_TAKEN_WITH_CALLBACK;
  } else if (stream_op->recv_initial_metadata &&
             op_can_be_run(stream_op, stream_state, &oas->state,
                           OP_RECV_INITIAL_METADATA)) {
    CRONET_LOG(GPR_DEBUG, "running: %p  OP_RECV_INITIAL_METADATA", oas);
    if (stream_state->state_op_done[OP_CANCEL_ERROR]) {
      grpc_exec_ctx_sched(exec_ctx, stream_op->recv_initial_metadata_ready,
                          GRPC_ERROR_CANCELLED, NULL);
    } else if (stream_state->state_callback_received[OP_FAILED]) {
      grpc_exec_ctx_sched(
          exec_ctx, stream_op->recv_initial_metadata_ready,
          make_error_with_desc(GRPC_STATUS_UNAVAILABLE, "Unavailable."), NULL);
    } else {
      grpc_chttp2_incoming_metadata_buffer_publish(
          &oas->s->state.rs.initial_metadata, stream_op->recv_initial_metadata);
      grpc_exec_ctx_sched(exec_ctx, stream_op->recv_initial_metadata_ready,
                          GRPC_ERROR_NONE, NULL);
    }
    stream_state->state_op_done[OP_RECV_INITIAL_METADATA] = true;
    result = ACTION_TAKEN_NO_CALLBACK;
  } else if (stream_op->send_message &&
             op_can_be_run(stream_op, stream_state, &oas->state,
                           OP_SEND_MESSAGE)) {
    CRONET_LOG(GPR_DEBUG, "running: %p  OP_SEND_MESSAGE", oas);
    if (stream_state->state_callback_received[OP_FAILED]) {
      result = NO_ACTION_POSSIBLE;
      CRONET_LOG(GPR_DEBUG, "Stream is either cancelled or failed.");
    } else {
      grpc_slice_buffer write_slice_buffer;
      grpc_slice slice;
      grpc_slice_buffer_init(&write_slice_buffer);
      grpc_byte_stream_next(NULL, stream_op->send_message, &slice,
                            stream_op->send_message->length, NULL);
      /* Check that compression flag is OFF. We don't support compression yet.
       */
      if (stream_op->send_message->flags != 0) {
        gpr_log(GPR_ERROR, "Compression is not supported");
        GPR_ASSERT(stream_op->send_message->flags == 0);
      }
      grpc_slice_buffer_add(&write_slice_buffer, slice);
      if (write_slice_buffer.count != 1) {
        /* Empty request not handled yet */
        gpr_log(GPR_ERROR, "Empty request is not supported");
        GPR_ASSERT(write_slice_buffer.count == 1);
      }
      if (write_slice_buffer.count > 0) {
        size_t write_buffer_size;
        create_grpc_frame(&write_slice_buffer, &stream_state->ws.write_buffer,
                          &write_buffer_size);
        CRONET_LOG(GPR_DEBUG, "bidirectional_stream_write (%p, %p)", s->cbs,
                   stream_state->ws.write_buffer);
        stream_state->state_callback_received[OP_SEND_MESSAGE] = false;
        bidirectional_stream_write(s->cbs, stream_state->ws.write_buffer,
                                   (int)write_buffer_size, false);
        result = ACTION_TAKEN_WITH_CALLBACK;
      } else {
        result = NO_ACTION_POSSIBLE;
      }
    }
    stream_state->state_op_done[OP_SEND_MESSAGE] = true;
    oas->state.state_op_done[OP_SEND_MESSAGE] = true;
  } else if (stream_op->recv_message &&
             op_can_be_run(stream_op, stream_state, &oas->state,
                           OP_RECV_MESSAGE)) {
    CRONET_LOG(GPR_DEBUG, "running: %p  OP_RECV_MESSAGE", oas);
    if (stream_state->state_op_done[OP_CANCEL_ERROR]) {
      CRONET_LOG(GPR_DEBUG, "Stream is cancelled.");
      grpc_exec_ctx_sched(exec_ctx, stream_op->recv_message_ready,
                          GRPC_ERROR_CANCELLED, NULL);
      stream_state->state_op_done[OP_RECV_MESSAGE] = true;
      result = ACTION_TAKEN_NO_CALLBACK;
    } else if (stream_state->state_callback_received[OP_FAILED]) {
      CRONET_LOG(GPR_DEBUG, "Stream failed.");
      grpc_exec_ctx_sched(
          exec_ctx, stream_op->recv_message_ready,
          make_error_with_desc(GRPC_STATUS_UNAVAILABLE, "Unavailable."), NULL);
      stream_state->state_op_done[OP_RECV_MESSAGE] = true;
      result = ACTION_TAKEN_NO_CALLBACK;
    } else if (stream_state->rs.read_stream_closed == true) {
      /* No more data will be received */
      CRONET_LOG(GPR_DEBUG, "read stream closed");
      grpc_exec_ctx_sched(exec_ctx, stream_op->recv_message_ready,
                          GRPC_ERROR_NONE, NULL);
      stream_state->state_op_done[OP_RECV_MESSAGE] = true;
      oas->state.state_op_done[OP_RECV_MESSAGE] = true;
      result = ACTION_TAKEN_NO_CALLBACK;
    } else if (stream_state->rs.length_field_received == false) {
      if (stream_state->rs.received_bytes == GRPC_HEADER_SIZE_IN_BYTES &&
          stream_state->rs.remaining_bytes == 0) {
        /* Start a read operation for data */
        stream_state->rs.length_field_received = true;
        stream_state->rs.length_field = stream_state->rs.remaining_bytes =
            parse_grpc_header((const uint8_t *)stream_state->rs.read_buffer);
        CRONET_LOG(GPR_DEBUG, "length field = %d",
                   stream_state->rs.length_field);
        if (stream_state->rs.length_field > 0) {
          stream_state->rs.read_buffer =
              gpr_malloc((size_t)stream_state->rs.length_field);
          GPR_ASSERT(stream_state->rs.read_buffer);
          stream_state->rs.remaining_bytes = stream_state->rs.length_field;
          stream_state->rs.received_bytes = 0;
          CRONET_LOG(GPR_DEBUG, "bidirectional_stream_read(%p)", s->cbs);
          stream_state->state_op_done[OP_READ_REQ_MADE] =
              true; /* Indicates that at least one read request has been made */
          bidirectional_stream_read(s->cbs, stream_state->rs.read_buffer,
                                    stream_state->rs.remaining_bytes);
          result = ACTION_TAKEN_WITH_CALLBACK;
        } else {
          stream_state->rs.remaining_bytes = 0;
          CRONET_LOG(GPR_DEBUG, "read operation complete. Empty response.");
          grpc_slice_buffer_init(&stream_state->rs.read_slice_buffer);
          grpc_slice_buffer_stream_init(&stream_state->rs.sbs,
                                        &stream_state->rs.read_slice_buffer, 0);
          *((grpc_byte_buffer **)stream_op->recv_message) =
              (grpc_byte_buffer *)&stream_state->rs.sbs;
          grpc_exec_ctx_sched(exec_ctx, stream_op->recv_message_ready,
                              GRPC_ERROR_NONE, NULL);
          stream_state->state_op_done[OP_RECV_MESSAGE] = true;
          oas->state.state_op_done[OP_RECV_MESSAGE] = true;
          result = ACTION_TAKEN_NO_CALLBACK;
        }
      } else if (stream_state->rs.remaining_bytes == 0) {
        /* Start a read operation for first 5 bytes (GRPC header) */
        stream_state->rs.read_buffer = stream_state->rs.grpc_header_bytes;
        stream_state->rs.remaining_bytes = GRPC_HEADER_SIZE_IN_BYTES;
        stream_state->rs.received_bytes = 0;
        CRONET_LOG(GPR_DEBUG, "bidirectional_stream_read(%p)", s->cbs);
        stream_state->state_op_done[OP_READ_REQ_MADE] =
            true; /* Indicates that at least one read request has been made */
        bidirectional_stream_read(s->cbs, stream_state->rs.read_buffer,
                                  stream_state->rs.remaining_bytes);
        result = ACTION_TAKEN_WITH_CALLBACK;
      } else {
        result = NO_ACTION_POSSIBLE;
      }
    } else if (stream_state->rs.remaining_bytes == 0) {
      CRONET_LOG(GPR_DEBUG, "read operation complete");
      grpc_slice read_data_slice =
          grpc_slice_malloc((uint32_t)stream_state->rs.length_field);
      uint8_t *dst_p = GRPC_SLICE_START_PTR(read_data_slice);
      memcpy(dst_p, stream_state->rs.read_buffer,
             (size_t)stream_state->rs.length_field);
      free_read_buffer(s);
      grpc_slice_buffer_init(&stream_state->rs.read_slice_buffer);
      grpc_slice_buffer_add(&stream_state->rs.read_slice_buffer,
                            read_data_slice);
      grpc_slice_buffer_stream_init(&stream_state->rs.sbs,
                                    &stream_state->rs.read_slice_buffer, 0);
      *((grpc_byte_buffer **)stream_op->recv_message) =
          (grpc_byte_buffer *)&stream_state->rs.sbs;
      grpc_exec_ctx_sched(exec_ctx, stream_op->recv_message_ready,
                          GRPC_ERROR_NONE, NULL);
      stream_state->state_op_done[OP_RECV_MESSAGE] = true;
      oas->state.state_op_done[OP_RECV_MESSAGE] = true;
      /* Do an extra read to trigger on_succeeded() callback in case connection
         is closed */
      stream_state->rs.read_buffer = stream_state->rs.grpc_header_bytes;
      stream_state->rs.received_bytes = 0;
      stream_state->rs.remaining_bytes = GRPC_HEADER_SIZE_IN_BYTES;
      stream_state->rs.length_field_received = false;
      CRONET_LOG(GPR_DEBUG, "cronet_bidirectional_stream_read(%p)", s->cbs);
      cronet_bidirectional_stream_read(s->cbs, stream_state->rs.read_buffer,
                                       stream_state->rs.remaining_bytes);
      result = ACTION_TAKEN_NO_CALLBACK;
    }
  } else if (stream_op->recv_trailing_metadata &&
             op_can_be_run(stream_op, stream_state, &oas->state,
                           OP_RECV_TRAILING_METADATA)) {
    CRONET_LOG(GPR_DEBUG, "running: %p  OP_RECV_TRAILING_METADATA", oas);
    if (oas->s->state.rs.trailing_metadata_valid) {
      grpc_chttp2_incoming_metadata_buffer_publish(
          &oas->s->state.rs.trailing_metadata,
          stream_op->recv_trailing_metadata);
      stream_state->rs.trailing_metadata_valid = false;
    }
    stream_state->state_op_done[OP_RECV_TRAILING_METADATA] = true;
    result = ACTION_TAKEN_NO_CALLBACK;
  } else if (stream_op->send_trailing_metadata &&
             op_can_be_run(stream_op, stream_state, &oas->state,
                           OP_SEND_TRAILING_METADATA)) {
    CRONET_LOG(GPR_DEBUG, "running: %p  OP_SEND_TRAILING_METADATA", oas);
    if (stream_state->state_callback_received[OP_FAILED]) {
      result = NO_ACTION_POSSIBLE;
      CRONET_LOG(GPR_DEBUG, "Stream is either cancelled or failed.");
    } else {
      CRONET_LOG(GPR_DEBUG, "bidirectional_stream_write (%p, 0)", s->cbs);
      stream_state->state_callback_received[OP_SEND_MESSAGE] = false;
      bidirectional_stream_write(s->cbs, "", 0, true);
      result = ACTION_TAKEN_WITH_CALLBACK;
    }
    stream_state->state_op_done[OP_SEND_TRAILING_METADATA] = true;
  } else if (stream_op->cancel_error &&
             op_can_be_run(stream_op, stream_state, &oas->state,
                           OP_CANCEL_ERROR)) {
    CRONET_LOG(GPR_DEBUG, "running: %p  OP_CANCEL_ERROR", oas);
    CRONET_LOG(GPR_DEBUG, "W: bidirectional_stream_cancel(%p)", s->cbs);
    if (s->cbs) {
<<<<<<< HEAD
      bidirectional_stream_cancel(s->cbs);
=======
      cronet_bidirectional_stream_cancel(s->cbs);
      result = ACTION_TAKEN_WITH_CALLBACK;
    } else {
      result = ACTION_TAKEN_NO_CALLBACK;
>>>>>>> 9addf903
    }
    stream_state->state_op_done[OP_CANCEL_ERROR] = true;
    if (!stream_state->cancel_error) {
      stream_state->cancel_error = GRPC_ERROR_REF(stream_op->cancel_error);
    }
  } else if (stream_op->on_complete &&
             op_can_be_run(stream_op, stream_state, &oas->state,
                           OP_ON_COMPLETE)) {
    CRONET_LOG(GPR_DEBUG, "running: %p  OP_ON_COMPLETE", oas);
    if (stream_state->state_op_done[OP_CANCEL_ERROR]) {
      grpc_exec_ctx_sched(exec_ctx, stream_op->on_complete,
                          GRPC_ERROR_REF(stream_state->cancel_error), NULL);
    } else if (stream_state->state_callback_received[OP_FAILED]) {
      grpc_exec_ctx_sched(
          exec_ctx, stream_op->on_complete,
          make_error_with_desc(GRPC_STATUS_UNAVAILABLE, "Unavailable."), NULL);
    } else {
      /* All actions in this stream_op are complete. Call the on_complete
       * callback
       */
      grpc_exec_ctx_sched(exec_ctx, stream_op->on_complete, GRPC_ERROR_NONE,
                          NULL);
    }
    oas->state.state_op_done[OP_ON_COMPLETE] = true;
    oas->done = true;
    /* reset any send message state, only if this ON_COMPLETE is about a send.
     */
    if (stream_op->send_message) {
      stream_state->state_callback_received[OP_SEND_MESSAGE] = false;
      stream_state->state_op_done[OP_SEND_MESSAGE] = false;
    }
    result = ACTION_TAKEN_NO_CALLBACK;
    /* If this is the on_complete callback being called for a received message -
      make a note */
    if (stream_op->recv_message)
      stream_state->state_op_done[OP_RECV_MESSAGE_AND_ON_COMPLETE] = true;
  } else if (stream_state->fail_state && !stream_state->flush_read) {
    CRONET_LOG(GPR_DEBUG, "running: %p  flush read", oas);
    if (stream_state->rs.read_buffer &&
        stream_state->rs.read_buffer != stream_state->rs.grpc_header_bytes) {
      gpr_free(stream_state->rs.read_buffer);
      stream_state->rs.read_buffer = NULL;
    }
    stream_state->rs.read_buffer = gpr_malloc(4096);
    stream_state->flush_read = true;
  } else {
    result = NO_ACTION_POSSIBLE;
  }
  return result;
}

/*
  Functions used by upper layers to access transport functionality.
*/

static int init_stream(grpc_exec_ctx *exec_ctx, grpc_transport *gt,
                       grpc_stream *gs, grpc_stream_refcount *refcount,
                       const void *server_data) {
  stream_obj *s = (stream_obj *)gs;
  memset(&s->storage, 0, sizeof(s->storage));
  s->storage.head = NULL;
  memset(&s->state, 0, sizeof(s->state));
  s->curr_op = NULL;
  s->cbs = NULL;
  memset(&s->header_array, 0, sizeof(s->header_array));
  memset(&s->state.rs, 0, sizeof(s->state.rs));
  memset(&s->state.ws, 0, sizeof(s->state.ws));
  memset(s->state.state_op_done, 0, sizeof(s->state.state_op_done));
  memset(s->state.state_callback_received, 0,
         sizeof(s->state.state_callback_received));
  s->state.fail_state = s->state.flush_read = false;
  s->state.cancel_error = NULL;
  gpr_mu_init(&s->mu);
  return 0;
}

static void set_pollset_do_nothing(grpc_exec_ctx *exec_ctx, grpc_transport *gt,
                                   grpc_stream *gs, grpc_pollset *pollset) {}

static void set_pollset_set_do_nothing(grpc_exec_ctx *exec_ctx,
                                       grpc_transport *gt, grpc_stream *gs,
                                       grpc_pollset_set *pollset_set) {}

static void perform_stream_op(grpc_exec_ctx *exec_ctx, grpc_transport *gt,
                              grpc_stream *gs, grpc_transport_stream_op *op) {
  CRONET_LOG(GPR_DEBUG, "perform_stream_op");
  stream_obj *s = (stream_obj *)gs;
  s->curr_gs = gs;
  memcpy(&s->curr_ct, gt, sizeof(grpc_cronet_transport));
  add_to_storage(s, op);
  if (op->send_initial_metadata &&
      header_has_authority(op->send_initial_metadata->list.head)) {
    /* Cronet does not support :authority header field. We cancel the call when
       this field is present in metadata */
    bidirectional_stream_header_array header_array;
    bidirectional_stream_header *header;
    bidirectional_stream cbs;
    CRONET_LOG(GPR_DEBUG,
               ":authority header is provided but not supported;"
               " cancel operations");
    /* Notify application that operation is cancelled by forging trailers */
    header_array.count = 1;
    header_array.capacity = 1;
    header_array.headers = gpr_malloc(sizeof(bidirectional_stream_header));
    header = (bidirectional_stream_header *)header_array.headers;
    header->key = "grpc-status";
    header->value = "1"; /* Return status GRPC_STATUS_CANCELLED */
    cbs.annotation = (void *)s;
    s->state.state_op_done[OP_CANCEL_ERROR] = true;
    on_response_trailers_received(&cbs, &header_array);
    gpr_free(header_array.headers);
  } else {
    execute_from_storage(s);
  }
}

static void destroy_stream(grpc_exec_ctx *exec_ctx, grpc_transport *gt,
                           grpc_stream *gs, void *and_free_memory) {
  stream_obj *s = (stream_obj *)gs;
  GRPC_ERROR_UNREF(s->state.cancel_error);
}

static void destroy_transport(grpc_exec_ctx *exec_ctx, grpc_transport *gt) {}

static char *get_peer(grpc_exec_ctx *exec_ctx, grpc_transport *gt) {
  return NULL;
}

static grpc_endpoint *get_endpoint(grpc_exec_ctx *exec_ctx,
                                   grpc_transport *gt) {
  return NULL;
}

static void perform_op(grpc_exec_ctx *exec_ctx, grpc_transport *gt,
                       grpc_transport_op *op) {}

const grpc_transport_vtable grpc_cronet_vtable = {sizeof(stream_obj),
                                                  "cronet_http",
                                                  init_stream,
                                                  set_pollset_do_nothing,
                                                  set_pollset_set_do_nothing,
                                                  perform_stream_op,
                                                  perform_op,
                                                  destroy_stream,
                                                  destroy_transport,
                                                  get_peer,
                                                  get_endpoint};<|MERGE_RESOLUTION|>--- conflicted
+++ resolved
@@ -449,9 +449,9 @@
     s->state.rs.read_buffer = s->state.rs.grpc_header_bytes;
     s->state.rs.received_bytes = 0;
     s->state.rs.remaining_bytes = GRPC_HEADER_SIZE_IN_BYTES;
-    CRONET_LOG(GPR_DEBUG, "cronet_bidirectional_stream_read(%p)", s->cbs);
-    cronet_bidirectional_stream_read(s->cbs, s->state.rs.read_buffer,
-                                     s->state.rs.remaining_bytes);
+    CRONET_LOG(GPR_DEBUG, "bidirectional_stream_read(%p)", s->cbs);
+    bidirectional_stream_read(s->cbs, s->state.rs.read_buffer,
+                              s->state.rs.remaining_bytes);
   }
   gpr_mu_unlock(&s->mu);
   execute_from_storage(s);
@@ -484,8 +484,8 @@
   gpr_mu_lock(&s->mu);
   s->state.state_callback_received[OP_RECV_MESSAGE] = true;
   if (count > 0 && s->state.flush_read) {
-    CRONET_LOG(GPR_DEBUG, "cronet_bidirectional_stream_read(%p)", s->cbs);
-    cronet_bidirectional_stream_read(s->cbs, s->state.rs.read_buffer, 4096);
+    CRONET_LOG(GPR_DEBUG, "bidirectional_stream_read(%p)", s->cbs);
+    bidirectional_stream_read(s->cbs, s->state.rs.read_buffer, 4096);
     gpr_mu_unlock(&s->mu);
   } else if (count > 0) {
     s->state.rs.received_bytes += count;
@@ -546,9 +546,9 @@
   if (!s->state.state_op_done[OP_SEND_TRAILING_METADATA] &&
       !(s->state.state_op_done[OP_CANCEL_ERROR] ||
         s->state.state_callback_received[OP_FAILED])) {
-    CRONET_LOG(GPR_DEBUG, "cronet_bidirectional_stream_write (%p, 0)", s->cbs);
+    CRONET_LOG(GPR_DEBUG, "bidirectional_stream_write (%p, 0)", s->cbs);
     s->state.state_callback_received[OP_SEND_MESSAGE] = false;
-    cronet_bidirectional_stream_write(s->cbs, "", 0, true);
+    bidirectional_stream_write(s->cbs, "", 0, true);
     s->state.state_op_done[OP_SEND_TRAILING_METADATA] = true;
 
     gpr_mu_unlock(&s->mu);
@@ -825,16 +825,10 @@
     /* Start new cronet stream. It is destroyed in on_succeeded, on_canceled,
      * on_failed */
     GPR_ASSERT(s->cbs == NULL);
-<<<<<<< HEAD
+    GPR_ASSERT(!stream_state->state_op_done[OP_SEND_INITIAL_METADATA]);
     s->cbs = bidirectional_stream_create(s->curr_ct.engine, s->curr_gs,
                                          &cronet_callbacks);
     CRONET_LOG(GPR_DEBUG, "%p = bidirectional_stream_create()", s->cbs);
-=======
-    GPR_ASSERT(!stream_state->state_op_done[OP_SEND_INITIAL_METADATA]);
-    s->cbs = cronet_bidirectional_stream_create(s->curr_ct.engine, s->curr_gs,
-                                                &cronet_callbacks);
-    CRONET_LOG(GPR_DEBUG, "%p = cronet_bidirectional_stream_create()", s->cbs);
->>>>>>> 9addf903
     char *url = NULL;
     const char *method = "POST";
     s->header_array.headers = NULL;
@@ -1005,8 +999,8 @@
       stream_state->rs.received_bytes = 0;
       stream_state->rs.remaining_bytes = GRPC_HEADER_SIZE_IN_BYTES;
       stream_state->rs.length_field_received = false;
-      CRONET_LOG(GPR_DEBUG, "cronet_bidirectional_stream_read(%p)", s->cbs);
-      cronet_bidirectional_stream_read(s->cbs, stream_state->rs.read_buffer,
+      CRONET_LOG(GPR_DEBUG, "bidirectional_stream_read(%p)", s->cbs);
+      bidirectional_stream_read(s->cbs, stream_state->rs.read_buffer,
                                        stream_state->rs.remaining_bytes);
       result = ACTION_TAKEN_NO_CALLBACK;
     }
@@ -1042,14 +1036,10 @@
     CRONET_LOG(GPR_DEBUG, "running: %p  OP_CANCEL_ERROR", oas);
     CRONET_LOG(GPR_DEBUG, "W: bidirectional_stream_cancel(%p)", s->cbs);
     if (s->cbs) {
-<<<<<<< HEAD
       bidirectional_stream_cancel(s->cbs);
-=======
-      cronet_bidirectional_stream_cancel(s->cbs);
       result = ACTION_TAKEN_WITH_CALLBACK;
     } else {
       result = ACTION_TAKEN_NO_CALLBACK;
->>>>>>> 9addf903
     }
     stream_state->state_op_done[OP_CANCEL_ERROR] = true;
     if (!stream_state->cancel_error) {
