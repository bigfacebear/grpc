--- conflicted
+++ resolved
@@ -475,11 +475,7 @@
         "Reserved header (colon-prefixed) happening after regular ones.");
   }
 
-<<<<<<< HEAD
-  if (grpc_http_trace.enabled() && !GRPC_MDELEM_IS_INTERNED(elem)) {
-=======
-  if (GRPC_TRACER_ON(grpc_http_trace)) {
->>>>>>> dcd7e80f
+  if (grpc_http_trace.enabled()) {
     char *k = grpc_slice_to_c_string(GRPC_MDKEY(elem));
     char *v = NULL;
     if (grpc_is_binary_header(GRPC_MDKEY(elem))) {
