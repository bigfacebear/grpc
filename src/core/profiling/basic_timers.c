/*
 *
 * Copyright 2015, Google Inc.
 * All rights reserved.
 *
 * Redistribution and use in source and binary forms, with or without
 * modification, are permitted provided that the following conditions are
 * met:
 *
 *     * Redistributions of source code must retain the above copyright
 * notice, this list of conditions and the following disclaimer.
 *     * Redistributions in binary form must reproduce the above
 * copyright notice, this list of conditions and the following disclaimer
 * in the documentation and/or other materials provided with the
 * distribution.
 *     * Neither the name of Google Inc. nor the names of its
 * contributors may be used to endorse or promote products derived from
 * this software without specific prior written permission.
 *
 * THIS SOFTWARE IS PROVIDED BY THE COPYRIGHT HOLDERS AND CONTRIBUTORS
 * "AS IS" AND ANY EXPRESS OR IMPLIED WARRANTIES, INCLUDING, BUT NOT
 * LIMITED TO, THE IMPLIED WARRANTIES OF MERCHANTABILITY AND FITNESS FOR
 * A PARTICULAR PURPOSE ARE DISCLAIMED. IN NO EVENT SHALL THE COPYRIGHT
 * OWNER OR CONTRIBUTORS BE LIABLE FOR ANY DIRECT, INDIRECT, INCIDENTAL,
 * SPECIAL, EXEMPLARY, OR CONSEQUENTIAL DAMAGES (INCLUDING, BUT NOT
 * LIMITED TO, PROCUREMENT OF SUBSTITUTE GOODS OR SERVICES; LOSS OF USE,
 * DATA, OR PROFITS; OR BUSINESS INTERRUPTION) HOWEVER CAUSED AND ON ANY
 * THEORY OF LIABILITY, WHETHER IN CONTRACT, STRICT LIABILITY, OR TORT
 * (INCLUDING NEGLIGENCE OR OTHERWISE) ARISING IN ANY WAY OUT OF THE USE
 * OF THIS SOFTWARE, EVEN IF ADVISED OF THE POSSIBILITY OF SUCH DAMAGE.
 *
 */

#include <grpc/support/port_platform.h>

#ifdef GRPC_BASIC_PROFILER

#include "src/core/profiling/timers.h"
#include "src/core/profiling/timers_preciseclock.h"

#include <grpc/support/alloc.h>
#include <grpc/support/log.h>
#include <grpc/support/time.h>
#include <grpc/support/sync.h>
#include <grpc/support/thd.h>
#include <stdio.h>

typedef struct grpc_timer_entry {
  grpc_precise_clock tm;
  gpr_thd_id thd;
  int tag;
  void* id;
  const char* file;
  int line;
} grpc_timer_entry;

struct grpc_timers_log {
  gpr_mu mu;
  grpc_timer_entry* log;
  int num_entries;
  int capacity;
  int capacity_limit;
  FILE* fp;
};

grpc_timers_log* grpc_timers_log_global = NULL;

static grpc_timers_log* grpc_timers_log_create(int capacity_limit, FILE* dump) {
  grpc_timers_log* log = gpr_malloc(sizeof(*log));

  /* TODO (vpai): Allow allocation below limit */
  log->log = gpr_malloc(capacity_limit * sizeof(*log->log));

  /* TODO (vpai): Improve concurrency, do per-thread logging? */
  gpr_mu_init(&log->mu);

  log->num_entries = 0;
  log->capacity = log->capacity_limit = capacity_limit;

  log->fp = dump;

  return log;
}

static void log_report_locked(grpc_timers_log* log) {
  FILE* fp = log->fp;
  int i;
  for (i = 0; i < log->num_entries; i++) {
    grpc_timer_entry* entry = &(log->log[i]);
    fprintf(fp, "GRPC_LAT_PROF ");
    grpc_precise_clock_print(&entry->tm, fp);
<<<<<<< HEAD:src/core/profiling/timers.c
    fprintf(fp, " %p %s %p %s %d\n", (void*)(gpr_intptr)entry->thd, entry->tag, entry->id, entry->file,
            entry->line);
=======
    fprintf(fp, " %p %d %p %s %d\n", (void*)(gpr_intptr)entry->thd, entry->tag,
            entry->id, entry->file, entry->line);
>>>>>>> 5ae895a5d06fad59a89ce6e8923b1145dea663bd:src/core/profiling/basic_timers.c
  }

  /* Now clear out the log */
  log->num_entries = 0;
}

static void grpc_timers_log_destroy(grpc_timers_log* log) {
  gpr_mu_lock(&log->mu);
  log_report_locked(log);
  gpr_mu_unlock(&log->mu);

  gpr_free(log->log);
  gpr_mu_destroy(&log->mu);

  gpr_free(log);
}

static void grpc_timers_log_add(grpc_timers_log* log, int tag, void* id,
                                const char* file, int line) {
  grpc_timer_entry* entry;

  /* TODO (vpai) : Improve concurrency */
  gpr_mu_lock(&log->mu);
  if (log->num_entries == log->capacity_limit) {
    log_report_locked(log);
  }

  entry = &log->log[log->num_entries++];

  grpc_precise_clock_now(&entry->tm);
  entry->tag = tag;
  entry->id = id;
  entry->file = file;
  entry->line = line;
  entry->thd = gpr_thd_currentid();

  gpr_mu_unlock(&log->mu);
}

/* Latency profiler API implementation. */
void grpc_timer_add_mark(int tag, void* id, const char* file, int line) {
  grpc_timers_log_add(grpc_timers_log_global, tag, id, file, line);
}

void grpc_timer_begin(int tag, void* id, const char *file, int line) {}
void grpc_timer_end(int tag, void* id, const char *file, int line) {}

/* Basic profiler specific API functions. */
void grpc_timers_global_init(void) {
  grpc_timers_log_global = grpc_timers_log_create(100000, stdout);
}

void grpc_timers_global_destroy(void) {
  grpc_timers_log_destroy(grpc_timers_log_global);
}


#else  /* !GRPC_BASIC_PROFILER */
void grpc_timers_global_init(void) {}
void grpc_timers_global_destroy(void) {}
#endif /* GRPC_BASIC_PROFILER */<|MERGE_RESOLUTION|>--- conflicted
+++ resolved
@@ -89,13 +89,8 @@
     grpc_timer_entry* entry = &(log->log[i]);
     fprintf(fp, "GRPC_LAT_PROF ");
     grpc_precise_clock_print(&entry->tm, fp);
-<<<<<<< HEAD:src/core/profiling/timers.c
-    fprintf(fp, " %p %s %p %s %d\n", (void*)(gpr_intptr)entry->thd, entry->tag, entry->id, entry->file,
-            entry->line);
-=======
     fprintf(fp, " %p %d %p %s %d\n", (void*)(gpr_intptr)entry->thd, entry->tag,
             entry->id, entry->file, entry->line);
->>>>>>> 5ae895a5d06fad59a89ce6e8923b1145dea663bd:src/core/profiling/basic_timers.c
   }
 
   /* Now clear out the log */
