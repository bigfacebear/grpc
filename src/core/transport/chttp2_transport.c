--- conflicted
+++ resolved
@@ -687,14 +687,10 @@
     grpc_chttp2_goaway_append(
         t->global.last_incoming_stream_id,
         grpc_chttp2_grpc_status_to_http2_error(op->goaway_status),
-<<<<<<< HEAD
-        *op->goaway_message, &t->global.qbuf);
+        gpr_slice_ref(*op->goaway_message), &t->global.qbuf);
     if (!grpc_chttp2_has_streams(t)) {
       close_transport_locked(t);
     }
-=======
-        gpr_slice_ref(*op->goaway_message), &t->global.qbuf);
->>>>>>> c5b5290b
   }
 
   if (op->set_accept_stream != NULL) {
