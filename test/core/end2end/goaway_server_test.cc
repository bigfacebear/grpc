/*
 *
 * Copyright 2016 gRPC authors.
 *
 * Licensed under the Apache License, Version 2.0 (the "License");
 * you may not use this file except in compliance with the License.
 * You may obtain a copy of the License at
 *
 *     http://www.apache.org/licenses/LICENSE-2.0
 *
 * Unless required by applicable law or agreed to in writing, software
 * distributed under the License is distributed on an "AS IS" BASIS,
 * WITHOUT WARRANTIES OR CONDITIONS OF ANY KIND, either express or implied.
 * See the License for the specific language governing permissions and
 * limitations under the License.
 *
 */

/* With the addition of a libuv endpoint, sockaddr.h now includes uv.h when
   using that endpoint. Because of various transitive includes in uv.h,
   including windows.h on Windows, uv.h must be included before other system
   headers. Therefore, sockaddr.h must always be included first */
#include "src/core/lib/iomgr/sockaddr.h"
#include "src/core/lib/iomgr/socket_utils.h"

#include <grpc/grpc.h>
#include <grpc/support/alloc.h>
#include <grpc/support/log.h>
#include <grpc/support/string_util.h>
#include <string.h>
#include "src/core/ext/filters/client_channel/lb_policy_factory.h"
#include "src/core/ext/filters/client_channel/resolver/dns/c_ares/grpc_ares_wrapper.h"
#include "src/core/lib/iomgr/resolve_address.h"
#include "src/core/lib/iomgr/sockaddr.h"
#include "test/core/end2end/cq_verifier.h"
#include "test/core/util/port.h"
#include "test/core/util/test_config.h"

extern grpc_address_resolver_vtable* grpc_resolve_address_impl;
static grpc_address_resolver_vtable* default_resolver;

static void* tag(intptr_t i) { return (void*)i; }

static gpr_mu g_mu;
static int g_resolve_port = -1;

static grpc_ares_request* (*iomgr_dns_lookup_ares)(
    const char* dns_server, const char* addr, const char* default_port,
    grpc_pollset_set* interested_parties, grpc_closure* on_done,
    grpc_lb_addresses** addresses, bool check_grpclb,
    char** service_config_json);

static void set_resolve_port(int port) {
  gpr_mu_lock(&g_mu);
  g_resolve_port = port;
  gpr_mu_unlock(&g_mu);
}

static void my_resolve_address(const char* addr, const char* default_port,
                               grpc_pollset_set* interested_parties,
                               grpc_closure* on_done,
                               grpc_resolved_addresses** addrs) {
  if (0 != strcmp(addr, "test")) {
    default_resolver->resolve_address(addr, default_port, interested_parties,
                                      on_done, addrs);
    return;
  }

  grpc_error* error = GRPC_ERROR_NONE;
  gpr_mu_lock(&g_mu);
  if (g_resolve_port < 0) {
    gpr_mu_unlock(&g_mu);
    error = GRPC_ERROR_CREATE_FROM_STATIC_STRING("Forced Failure");
  } else {
    *addrs = static_cast<grpc_resolved_addresses*>(gpr_malloc(sizeof(**addrs)));
    (*addrs)->naddrs = 1;
    (*addrs)->addrs = static_cast<grpc_resolved_address*>(
        gpr_malloc(sizeof(*(*addrs)->addrs)));
    memset((*addrs)->addrs, 0, sizeof(*(*addrs)->addrs));
<<<<<<< HEAD
    struct sockaddr_in* sa =
        reinterpret_cast<struct sockaddr_in*>((*addrs)->addrs[0].addr);
    sa->sin_family = AF_INET;
    sa->sin_addr.s_addr = htonl(0x7f000001);
    sa->sin_port = htons(static_cast<uint16_t>(g_resolve_port));
    (*addrs)->addrs[0].len = static_cast<socklen_t>(sizeof(*sa));
=======
    grpc_sockaddr_in* sa =
        reinterpret_cast<grpc_sockaddr_in*>((*addrs)->addrs[0].addr);
    sa->sin_family = GRPC_AF_INET;
    sa->sin_addr.s_addr = 0x100007f;
    sa->sin_port = grpc_htons(static_cast<uint16_t>(g_resolve_port));
    (*addrs)->addrs[0].len = sizeof(*sa);
>>>>>>> 7e24da46
    gpr_mu_unlock(&g_mu);
  }
  GRPC_CLOSURE_SCHED(on_done, error);
}

static grpc_error* my_blocking_resolve_address(
    const char* name, const char* default_port,
    grpc_resolved_addresses** addresses) {
  return default_resolver->blocking_resolve_address(name, default_port,
                                                    addresses);
}

static grpc_address_resolver_vtable test_resolver = {
    my_resolve_address, my_blocking_resolve_address};

static grpc_ares_request* my_dns_lookup_ares(
    const char* dns_server, const char* addr, const char* default_port,
    grpc_pollset_set* interested_parties, grpc_closure* on_done,
    grpc_lb_addresses** lb_addrs, bool check_grpclb,
    char** service_config_json) {
  if (0 != strcmp(addr, "test")) {
    return iomgr_dns_lookup_ares(dns_server, addr, default_port,
                                 interested_parties, on_done, lb_addrs,
                                 check_grpclb, service_config_json);
  }

  grpc_error* error = GRPC_ERROR_NONE;
  gpr_mu_lock(&g_mu);
  if (g_resolve_port < 0) {
    gpr_mu_unlock(&g_mu);
    error = GRPC_ERROR_CREATE_FROM_STATIC_STRING("Forced Failure");
  } else {
    *lb_addrs = grpc_lb_addresses_create(1, nullptr);
    grpc_sockaddr_in* sa =
        static_cast<grpc_sockaddr_in*>(gpr_zalloc(sizeof(grpc_sockaddr_in)));
    sa->sin_family = GRPC_AF_INET;
    sa->sin_addr.s_addr = 0x100007f;
    sa->sin_port = grpc_htons(static_cast<uint16_t>(g_resolve_port));
    grpc_lb_addresses_set_address(*lb_addrs, 0, sa, sizeof(*sa), false, nullptr,
                                  nullptr);
    gpr_free(sa);
    gpr_mu_unlock(&g_mu);
  }
  GRPC_CLOSURE_SCHED(on_done, error);
  return nullptr;
}

int main(int argc, char** argv) {
  grpc_completion_queue* cq;
  cq_verifier* cqv;
  grpc_op ops[6];
  grpc_op* op;

  grpc_test_init(argc, argv);

  gpr_mu_init(&g_mu);
  grpc_init();
  default_resolver = grpc_resolve_address_impl;
  grpc_set_resolver_impl(&test_resolver);
  iomgr_dns_lookup_ares = grpc_dns_lookup_ares;
  grpc_dns_lookup_ares = my_dns_lookup_ares;

  int was_cancelled1;
  int was_cancelled2;

  grpc_metadata_array trailing_metadata_recv1;
  grpc_metadata_array request_metadata1;
  grpc_call_details request_details1;
  grpc_status_code status1;
  grpc_slice details1;
  grpc_metadata_array_init(&trailing_metadata_recv1);
  grpc_metadata_array_init(&request_metadata1);
  grpc_call_details_init(&request_details1);

  grpc_metadata_array trailing_metadata_recv2;
  grpc_metadata_array request_metadata2;
  grpc_call_details request_details2;
  grpc_status_code status2;
  grpc_slice details2;
  grpc_metadata_array_init(&trailing_metadata_recv2);
  grpc_metadata_array_init(&request_metadata2);
  grpc_call_details_init(&request_details2);

  cq = grpc_completion_queue_create_for_next(nullptr);
  cqv = cq_verifier_create(cq);

  /* reserve two ports */
  int port1 = grpc_pick_unused_port_or_die();
  int port2 = grpc_pick_unused_port_or_die();

  char* addr;

  grpc_channel_args client_args;
  grpc_arg arg_array[1];
  arg_array[0].type = GRPC_ARG_INTEGER;
  arg_array[0].key =
      const_cast<char*>("grpc.testing.fixed_reconnect_backoff_ms");
  arg_array[0].value.integer = 1000;
  client_args.args = arg_array;
  client_args.num_args = 1;

  /* create a channel that picks first amongst the servers */
  grpc_channel* chan =
      grpc_insecure_channel_create("test", &client_args, nullptr);
  /* and an initial call to them */
  grpc_slice host = grpc_slice_from_static_string("127.0.0.1");
  grpc_call* call1 =
      grpc_channel_create_call(chan, nullptr, GRPC_PROPAGATE_DEFAULTS, cq,
                               grpc_slice_from_static_string("/foo"), &host,
                               grpc_timeout_seconds_to_deadline(20), nullptr);
  /* send initial metadata to probe connectivity */
  memset(ops, 0, sizeof(ops));
  op = ops;
  op->op = GRPC_OP_SEND_INITIAL_METADATA;
  op->data.send_initial_metadata.count = 0;
  op->flags = GRPC_INITIAL_METADATA_WAIT_FOR_READY;
  op->reserved = nullptr;
  op++;
  GPR_ASSERT(GRPC_CALL_OK == grpc_call_start_batch(call1, ops,
                                                   (size_t)(op - ops),
                                                   tag(0x101), nullptr));
  /* and receive status to probe termination */
  memset(ops, 0, sizeof(ops));
  op = ops;
  op->op = GRPC_OP_RECV_STATUS_ON_CLIENT;
  op->data.recv_status_on_client.trailing_metadata = &trailing_metadata_recv1;
  op->data.recv_status_on_client.status = &status1;
  op->data.recv_status_on_client.status_details = &details1;
  op->flags = 0;
  op->reserved = nullptr;
  op++;
  GPR_ASSERT(GRPC_CALL_OK == grpc_call_start_batch(call1, ops,
                                                   (size_t)(op - ops),
                                                   tag(0x102), nullptr));

  /* bring a server up on the first port */
  grpc_server* server1 = grpc_server_create(nullptr, nullptr);
  gpr_asprintf(&addr, "127.0.0.1:%d", port1);
  grpc_server_add_insecure_http2_port(server1, addr);
  grpc_server_register_completion_queue(server1, cq, nullptr);
  gpr_free(addr);
  grpc_server_start(server1);

  /* request a call to the server */
  grpc_call* server_call1;
  GPR_ASSERT(GRPC_CALL_OK ==
             grpc_server_request_call(server1, &server_call1, &request_details1,
                                      &request_metadata1, cq, cq, tag(0x301)));

  set_resolve_port(port1);

  /* first call should now start */
  CQ_EXPECT_COMPLETION(cqv, tag(0x101), 1);
  CQ_EXPECT_COMPLETION(cqv, tag(0x301), 1);
  cq_verify(cqv);

  GPR_ASSERT(GRPC_CHANNEL_READY ==
             grpc_channel_check_connectivity_state(chan, 0));
  grpc_channel_watch_connectivity_state(chan, GRPC_CHANNEL_READY,
                                        gpr_inf_future(GPR_CLOCK_REALTIME), cq,
                                        tag(0x9999));

  /* listen for close on the server call to probe for finishing */
  memset(ops, 0, sizeof(ops));
  op = ops;
  op->op = GRPC_OP_RECV_CLOSE_ON_SERVER;
  op->data.recv_close_on_server.cancelled = &was_cancelled1;
  op->flags = 0;
  op++;
  GPR_ASSERT(GRPC_CALL_OK == grpc_call_start_batch(server_call1, ops,
                                                   (size_t)(op - ops),
                                                   tag(0x302), nullptr));

  /* shutdown first server:
   * we should see a connectivity change and then nothing */
  set_resolve_port(-1);
  grpc_server_shutdown_and_notify(server1, cq, tag(0xdead1));
  CQ_EXPECT_COMPLETION(cqv, tag(0x9999), 1);
  cq_verify(cqv);
  cq_verify_empty(cqv);

  /* and a new call: should go through to server2 when we start it */
  grpc_call* call2 =
      grpc_channel_create_call(chan, nullptr, GRPC_PROPAGATE_DEFAULTS, cq,
                               grpc_slice_from_static_string("/foo"), &host,
                               grpc_timeout_seconds_to_deadline(20), nullptr);
  /* send initial metadata to probe connectivity */
  memset(ops, 0, sizeof(ops));
  op = ops;
  op->op = GRPC_OP_SEND_INITIAL_METADATA;
  op->data.send_initial_metadata.count = 0;
  op->flags = GRPC_INITIAL_METADATA_WAIT_FOR_READY;
  op->reserved = nullptr;
  op++;
  GPR_ASSERT(GRPC_CALL_OK == grpc_call_start_batch(call2, ops,
                                                   (size_t)(op - ops),
                                                   tag(0x201), nullptr));
  /* and receive status to probe termination */
  memset(ops, 0, sizeof(ops));
  op = ops;
  op->op = GRPC_OP_RECV_STATUS_ON_CLIENT;
  op->data.recv_status_on_client.trailing_metadata = &trailing_metadata_recv2;
  op->data.recv_status_on_client.status = &status2;
  op->data.recv_status_on_client.status_details = &details2;
  op->flags = 0;
  op->reserved = nullptr;
  op++;
  GPR_ASSERT(GRPC_CALL_OK == grpc_call_start_batch(call2, ops,
                                                   (size_t)(op - ops),
                                                   tag(0x202), nullptr));

  /* and bring up second server */
  set_resolve_port(port2);
  grpc_server* server2 = grpc_server_create(nullptr, nullptr);
  gpr_asprintf(&addr, "127.0.0.1:%d", port2);
  grpc_server_add_insecure_http2_port(server2, addr);
  grpc_server_register_completion_queue(server2, cq, nullptr);
  gpr_free(addr);
  grpc_server_start(server2);

  /* request a call to the server */
  grpc_call* server_call2;
  GPR_ASSERT(GRPC_CALL_OK ==
             grpc_server_request_call(server2, &server_call2, &request_details2,
                                      &request_metadata2, cq, cq, tag(0x401)));

  /* second call should now start */
  CQ_EXPECT_COMPLETION(cqv, tag(0x201), 1);
  CQ_EXPECT_COMPLETION(cqv, tag(0x401), 1);
  cq_verify(cqv);

  /* listen for close on the server call to probe for finishing */
  memset(ops, 0, sizeof(ops));
  op = ops;
  op->op = GRPC_OP_RECV_CLOSE_ON_SERVER;
  op->data.recv_close_on_server.cancelled = &was_cancelled2;
  op->flags = 0;
  op++;
  GPR_ASSERT(GRPC_CALL_OK == grpc_call_start_batch(server_call2, ops,
                                                   (size_t)(op - ops),
                                                   tag(0x402), nullptr));

  /* shutdown second server: we should see nothing */
  grpc_server_shutdown_and_notify(server2, cq, tag(0xdead2));
  cq_verify_empty(cqv);

  grpc_call_cancel(call1, nullptr);
  grpc_call_cancel(call2, nullptr);

  /* now everything else should finish */
  CQ_EXPECT_COMPLETION(cqv, tag(0x102), 1);
  CQ_EXPECT_COMPLETION(cqv, tag(0x202), 1);
  CQ_EXPECT_COMPLETION(cqv, tag(0x302), 1);
  CQ_EXPECT_COMPLETION(cqv, tag(0x402), 1);
  CQ_EXPECT_COMPLETION(cqv, tag(0xdead1), 1);
  CQ_EXPECT_COMPLETION(cqv, tag(0xdead2), 1);
  cq_verify(cqv);

  grpc_call_unref(call1);
  grpc_call_unref(call2);
  grpc_call_unref(server_call1);
  grpc_call_unref(server_call2);
  grpc_server_destroy(server1);
  grpc_server_destroy(server2);
  grpc_channel_destroy(chan);

  grpc_metadata_array_destroy(&trailing_metadata_recv1);
  grpc_metadata_array_destroy(&request_metadata1);
  grpc_call_details_destroy(&request_details1);
  grpc_slice_unref(details1);
  grpc_metadata_array_destroy(&trailing_metadata_recv2);
  grpc_metadata_array_destroy(&request_metadata2);
  grpc_call_details_destroy(&request_details2);
  grpc_slice_unref(details2);

  cq_verifier_destroy(cqv);
  grpc_completion_queue_destroy(cq);

  grpc_shutdown();
  gpr_mu_destroy(&g_mu);

  return 0;
}<|MERGE_RESOLUTION|>--- conflicted
+++ resolved
@@ -77,21 +77,12 @@
     (*addrs)->addrs = static_cast<grpc_resolved_address*>(
         gpr_malloc(sizeof(*(*addrs)->addrs)));
     memset((*addrs)->addrs, 0, sizeof(*(*addrs)->addrs));
-<<<<<<< HEAD
-    struct sockaddr_in* sa =
-        reinterpret_cast<struct sockaddr_in*>((*addrs)->addrs[0].addr);
-    sa->sin_family = AF_INET;
-    sa->sin_addr.s_addr = htonl(0x7f000001);
-    sa->sin_port = htons(static_cast<uint16_t>(g_resolve_port));
-    (*addrs)->addrs[0].len = static_cast<socklen_t>(sizeof(*sa));
-=======
     grpc_sockaddr_in* sa =
         reinterpret_cast<grpc_sockaddr_in*>((*addrs)->addrs[0].addr);
     sa->sin_family = GRPC_AF_INET;
     sa->sin_addr.s_addr = 0x100007f;
     sa->sin_port = grpc_htons(static_cast<uint16_t>(g_resolve_port));
-    (*addrs)->addrs[0].len = sizeof(*sa);
->>>>>>> 7e24da46
+    (*addrs)->addrs[0].len = static_cast<socklen_t>(sizeof(*sa));
     gpr_mu_unlock(&g_mu);
   }
   GRPC_CLOSURE_SCHED(on_done, error);
