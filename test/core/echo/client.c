/*
 *
 * Copyright 2014, Google Inc.
 * All rights reserved.
 *
 * Redistribution and use in source and binary forms, with or without
 * modification, are permitted provided that the following conditions are
 * met:
 *
 *     * Redistributions of source code must retain the above copyright
 * notice, this list of conditions and the following disclaimer.
 *     * Redistributions in binary form must reproduce the above
 * copyright notice, this list of conditions and the following disclaimer
 * in the documentation and/or other materials provided with the
 * distribution.
 *     * Neither the name of Google Inc. nor the names of its
 * contributors may be used to endorse or promote products derived from
 * this software without specific prior written permission.
 *
 * THIS SOFTWARE IS PROVIDED BY THE COPYRIGHT HOLDERS AND CONTRIBUTORS
 * "AS IS" AND ANY EXPRESS OR IMPLIED WARRANTIES, INCLUDING, BUT NOT
 * LIMITED TO, THE IMPLIED WARRANTIES OF MERCHANTABILITY AND FITNESS FOR
 * A PARTICULAR PURPOSE ARE DISCLAIMED. IN NO EVENT SHALL THE COPYRIGHT
 * OWNER OR CONTRIBUTORS BE LIABLE FOR ANY DIRECT, INDIRECT, INCIDENTAL,
 * SPECIAL, EXEMPLARY, OR CONSEQUENTIAL DAMAGES (INCLUDING, BUT NOT
 * LIMITED TO, PROCUREMENT OF SUBSTITUTE GOODS OR SERVICES; LOSS OF USE,
 * DATA, OR PROFITS; OR BUSINESS INTERRUPTION) HOWEVER CAUSED AND ON ANY
 * THEORY OF LIABILITY, WHETHER IN CONTRACT, STRICT LIABILITY, OR TORT
 * (INCLUDING NEGLIGENCE OR OTHERWISE) ARISING IN ANY WAY OUT OF THE USE
 * OF THIS SOFTWARE, EVEN IF ADVISED OF THE POSSIBILITY OF SUCH DAMAGE.
 *
 */

#include <grpc/grpc.h>

#include <string.h>

#include <grpc/support/log.h>
#include <grpc/support/time.h>
#include <grpc/byte_buffer.h>
#include "test/core/util/test_config.h"

enum { WRITE_SLICE_LENGTH = 1024, TOTAL_BYTES = 102400 };

/* Start write the next slice, fill slice.data[0..length - 1] with first % 256,
   (first + 1) % 256, ... (first + length - 1) % 256.
   Produce a GRPC_WRITE_ACCEPTED event  */
static void start_write_next_slice(grpc_call *call, int first, int length) {
  int i = 0;
  grpc_byte_buffer *byte_buffer = NULL;
  gpr_slice slice = gpr_slice_malloc(length);
  for (i = 0; i < length; i++)
    GPR_SLICE_START_PTR(slice)[i] = (first + i) % 256;
  byte_buffer = grpc_byte_buffer_create(&slice, 1);
  GPR_ASSERT(grpc_call_start_write(call, byte_buffer, (void *)1, 0) ==
             GRPC_CALL_OK);
  gpr_slice_unref(slice);
  grpc_byte_buffer_destroy(byte_buffer);
}

int main(int argc, char **argv) {
  grpc_channel *channel = NULL;
  grpc_call *call = NULL;
  grpc_event *ev = NULL;
  grpc_byte_buffer_reader *bb_reader = NULL;
  grpc_completion_queue *cq = NULL;
  int bytes_written = 0;
  int bytes_read = 0;
  int i = 0;
  int waiting_finishes;
  gpr_slice read_slice;

  grpc_test_init(argc, argv);

  grpc_init();

  cq = grpc_completion_queue_create();

  GPR_ASSERT(argc == 2);
  channel = grpc_channel_create(argv[1], NULL);
<<<<<<< HEAD
  call = grpc_channel_create_call_old(channel, "/foo", "localhost", gpr_inf_future);
=======
  call = grpc_channel_create_call(channel, "/foo", "localhost",
                                  gpr_time_add(gpr_time_from_seconds(5),
                                               gpr_now()));
>>>>>>> 9b3809f9
  GPR_ASSERT(grpc_call_invoke(call, cq, (void *)1, (void *)1, 0) ==
             GRPC_CALL_OK);

  start_write_next_slice(call, bytes_written, WRITE_SLICE_LENGTH);
  bytes_written += WRITE_SLICE_LENGTH;
  GPR_ASSERT(grpc_call_start_read(call, (void *)1) == GRPC_CALL_OK);
  waiting_finishes = 2;
  while (waiting_finishes) {
    ev = grpc_completion_queue_next(cq, gpr_inf_future);
    switch (ev->type) {
      case GRPC_WRITE_ACCEPTED:
        if (bytes_written < TOTAL_BYTES) {
          start_write_next_slice(call, bytes_written, WRITE_SLICE_LENGTH);
          bytes_written += WRITE_SLICE_LENGTH;
        } else {
          GPR_ASSERT(grpc_call_writes_done(call, (void *)1) == GRPC_CALL_OK);
        }
        break;
      case GRPC_CLIENT_METADATA_READ:
        break;
      case GRPC_READ:
        bb_reader = grpc_byte_buffer_reader_create(ev->data.read);
        while (grpc_byte_buffer_reader_next(bb_reader, &read_slice)) {
          for (i = 0; i < GPR_SLICE_LENGTH(read_slice); i++) {
            GPR_ASSERT(GPR_SLICE_START_PTR(read_slice)[i] == bytes_read % 256);
            bytes_read++;
          }
          gpr_slice_unref(read_slice);
        }
        grpc_byte_buffer_reader_destroy(bb_reader);
        if (bytes_read < TOTAL_BYTES) {
          GPR_ASSERT(grpc_call_start_read(call, (void *)1) == GRPC_CALL_OK);
        }
        break;
      case GRPC_FINISHED:
      case GRPC_FINISH_ACCEPTED:
        waiting_finishes--;
        break;
      default:
        GPR_ASSERT(0 && "unexpected event");
        break;
    }
    grpc_event_finish(ev);
  }
  GPR_ASSERT(bytes_read == TOTAL_BYTES);
  gpr_log(GPR_INFO, "All data have been successfully echoed");

  grpc_call_destroy(call);
  grpc_channel_destroy(channel);
  grpc_completion_queue_destroy(cq);

  grpc_shutdown();

  return 0;
}<|MERGE_RESOLUTION|>--- conflicted
+++ resolved
@@ -78,13 +78,9 @@
 
   GPR_ASSERT(argc == 2);
   channel = grpc_channel_create(argv[1], NULL);
-<<<<<<< HEAD
-  call = grpc_channel_create_call_old(channel, "/foo", "localhost", gpr_inf_future);
-=======
-  call = grpc_channel_create_call(channel, "/foo", "localhost",
-                                  gpr_time_add(gpr_time_from_seconds(5),
-                                               gpr_now()));
->>>>>>> 9b3809f9
+  call = grpc_channel_create_call_old(
+      channel, "/foo", "localhost",
+      gpr_time_add(gpr_time_from_seconds(5), gpr_now()));
   GPR_ASSERT(grpc_call_invoke(call, cq, (void *)1, (void *)1, 0) ==
              GRPC_CALL_OK);
 
