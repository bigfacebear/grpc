/*
 *
 * Copyright 2015, Google Inc.
 * All rights reserved.
 *
 * Redistribution and use in source and binary forms, with or without
 * modification, are permitted provided that the following conditions are
 * met:
 *
 *     * Redistributions of source code must retain the above copyright
 * notice, this list of conditions and the following disclaimer.
 *     * Redistributions in binary form must reproduce the above
 * copyright notice, this list of conditions and the following disclaimer
 * in the documentation and/or other materials provided with the
 * distribution.
 *     * Neither the name of Google Inc. nor the names of its
 * contributors may be used to endorse or promote products derived from
 * this software without specific prior written permission.
 *
 * THIS SOFTWARE IS PROVIDED BY THE COPYRIGHT HOLDERS AND CONTRIBUTORS
 * "AS IS" AND ANY EXPRESS OR IMPLIED WARRANTIES, INCLUDING, BUT NOT
 * LIMITED TO, THE IMPLIED WARRANTIES OF MERCHANTABILITY AND FITNESS FOR
 * A PARTICULAR PURPOSE ARE DISCLAIMED. IN NO EVENT SHALL THE COPYRIGHT
 * OWNER OR CONTRIBUTORS BE LIABLE FOR ANY DIRECT, INDIRECT, INCIDENTAL,
 * SPECIAL, EXEMPLARY, OR CONSEQUENTIAL DAMAGES (INCLUDING, BUT NOT
 * LIMITED TO, PROCUREMENT OF SUBSTITUTE GOODS OR SERVICES; LOSS OF USE,
 * DATA, OR PROFITS; OR BUSINESS INTERRUPTION) HOWEVER CAUSED AND ON ANY
 * THEORY OF LIABILITY, WHETHER IN CONTRACT, STRICT LIABILITY, OR TORT
 * (INCLUDING NEGLIGENCE OR OTHERWISE) ARISING IN ANY WAY OUT OF THE USE
 * OF THIS SOFTWARE, EVEN IF ADVISED OF THE POSSIBILITY OF SUCH DAMAGE.
 *
 */

#include "test/core/security/oauth2_utils.h"

#include <string.h>

#include <grpc/grpc.h>
#include <grpc/grpc_security.h>
#include <grpc/support/alloc.h>
#include <grpc/support/log.h>
#include <grpc/support/slice.h>
#include <grpc/support/sync.h>

#include "src/core/security/credentials.h"

typedef struct {
  grpc_pollset pollset;
  int is_done;
  char *token;
} oauth2_request;

static void on_oauth2_response(void *user_data, grpc_credentials_md *md_elems,
                               size_t num_md, grpc_credentials_status status) {
  oauth2_request *request = user_data;
  char *token = NULL;
  gpr_slice token_slice;
  if (status == GRPC_CREDENTIALS_ERROR) {
    gpr_log(GPR_ERROR, "Fetching token failed.");
  } else {
    GPR_ASSERT(num_md == 1);
    token_slice = md_elems[0].value;
    token = gpr_malloc(GPR_SLICE_LENGTH(token_slice) + 1);
    memcpy(token, GPR_SLICE_START_PTR(token_slice),
           GPR_SLICE_LENGTH(token_slice));
    token[GPR_SLICE_LENGTH(token_slice)] = '\0';
  }
  gpr_mu_lock(GRPC_POLLSET_MU(&request->pollset));
  request->is_done = 1;
  request->token = token;
  grpc_pollset_kick(&request->pollset, NULL);
  gpr_mu_unlock(GRPC_POLLSET_MU(&request->pollset));
}

static void do_nothing(void *unused) {}

char *grpc_test_fetch_oauth2_token_with_credentials(grpc_credentials *creds) {
  oauth2_request request;
  grpc_pollset_init(&request.pollset);
  request.is_done = 0;

  grpc_credentials_get_request_metadata(creds, &request.pollset, "",
                                        on_oauth2_response, &request);

  gpr_mu_lock(GRPC_POLLSET_MU(&request.pollset));
<<<<<<< HEAD
  while (!request.is_done) {
    grpc_pollset_worker worker;
    grpc_pollset_work(&request.pollset, &worker,
                      gpr_inf_future(GPR_CLOCK_REALTIME));
  }
=======
  while (!request.is_done)
    grpc_pollset_work(&request.pollset, gpr_inf_future(GPR_CLOCK_MONOTONIC));
>>>>>>> 7d024c73
  gpr_mu_unlock(GRPC_POLLSET_MU(&request.pollset));

  grpc_pollset_shutdown(&request.pollset, do_nothing, NULL);
  grpc_pollset_destroy(&request.pollset);
  return request.token;
}<|MERGE_RESOLUTION|>--- conflicted
+++ resolved
@@ -83,16 +83,11 @@
                                         on_oauth2_response, &request);
 
   gpr_mu_lock(GRPC_POLLSET_MU(&request.pollset));
-<<<<<<< HEAD
   while (!request.is_done) {
     grpc_pollset_worker worker;
     grpc_pollset_work(&request.pollset, &worker,
-                      gpr_inf_future(GPR_CLOCK_REALTIME));
+                      gpr_inf_future(GPR_CLOCK_MONOTONIC));
   }
-=======
-  while (!request.is_done)
-    grpc_pollset_work(&request.pollset, gpr_inf_future(GPR_CLOCK_MONOTONIC));
->>>>>>> 7d024c73
   gpr_mu_unlock(GRPC_POLLSET_MU(&request.pollset));
 
   grpc_pollset_shutdown(&request.pollset, do_nothing, NULL);
