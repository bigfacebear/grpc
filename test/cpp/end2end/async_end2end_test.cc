/*
 *
 * Copyright 2015, Google Inc.
 * All rights reserved.
 *
 * Redistribution and use in source and binary forms, with or without
 * modification, are permitted provided that the following conditions are
 * met:
 *
 *     * Redistributions of source code must retain the above copyright
 * notice, this list of conditions and the following disclaimer.
 *     * Redistributions in binary form must reproduce the above
 * copyright notice, this list of conditions and the following disclaimer
 * in the documentation and/or other materials provided with the
 * distribution.
 *     * Neither the name of Google Inc. nor the names of its
 * contributors may be used to endorse or promote products derived from
 * this software without specific prior written permission.
 *
 * THIS SOFTWARE IS PROVIDED BY THE COPYRIGHT HOLDERS AND CONTRIBUTORS
 * "AS IS" AND ANY EXPRESS OR IMPLIED WARRANTIES, INCLUDING, BUT NOT
 * LIMITED TO, THE IMPLIED WARRANTIES OF MERCHANTABILITY AND FITNESS FOR
 * A PARTICULAR PURPOSE ARE DISCLAIMED. IN NO EVENT SHALL THE COPYRIGHT
 * OWNER OR CONTRIBUTORS BE LIABLE FOR ANY DIRECT, INDIRECT, INCIDENTAL,
 * SPECIAL, EXEMPLARY, OR CONSEQUENTIAL DAMAGES (INCLUDING, BUT NOT
 * LIMITED TO, PROCUREMENT OF SUBSTITUTE GOODS OR SERVICES; LOSS OF USE,
 * DATA, OR PROFITS; OR BUSINESS INTERRUPTION) HOWEVER CAUSED AND ON ANY
 * THEORY OF LIABILITY, WHETHER IN CONTRACT, STRICT LIABILITY, OR TORT
 * (INCLUDING NEGLIGENCE OR OTHERWISE) ARISING IN ANY WAY OUT OF THE USE
 * OF THIS SOFTWARE, EVEN IF ADVISED OF THE POSSIBILITY OF SUCH DAMAGE.
 *
 */

#include <memory>

#include "test/core/util/port.h"
#include "test/core/util/test_config.h"
#include "test/cpp/util/echo_duplicate.grpc.pb.h"
#include "test/cpp/util/echo.grpc.pb.h"
#include <grpc++/async_unary_call.h>
#include <grpc++/channel_arguments.h>
#include <grpc++/channel_interface.h>
#include <grpc++/client_context.h>
#include <grpc++/create_channel.h>
#include <grpc++/credentials.h>
#include <grpc++/server.h>
#include <grpc++/server_builder.h>
#include <grpc++/server_context.h>
#include <grpc++/server_credentials.h>
#include <grpc++/status.h>
#include <grpc++/stream.h>
#include <grpc++/time.h>
#include <gtest/gtest.h>

#include <grpc/grpc.h>
#include <grpc/support/thd.h>
#include <grpc/support/time.h>

using grpc::cpp::test::util::EchoRequest;
using grpc::cpp::test::util::EchoResponse;
using std::chrono::system_clock;

namespace grpc {
namespace testing {

namespace {

void* tag(int i) { return (void*)(gpr_intptr) i; }

void verify_ok(CompletionQueue* cq, int i, bool expect_ok) {
  bool ok;
  void* got_tag;
  EXPECT_TRUE(cq->Next(&got_tag, &ok));
  EXPECT_EQ(expect_ok, ok);
  EXPECT_EQ(tag(i), got_tag);
}

void verify_timed_ok(
    CompletionQueue* cq, int i, bool expect_ok,
    std::chrono::system_clock::time_point deadline =
        std::chrono::system_clock::time_point::max(),
    CompletionQueue::NextStatus expected_outcome = CompletionQueue::GOT_EVENT) {
  bool ok;
  void* got_tag;
  EXPECT_EQ(cq->AsyncNext(&got_tag, &ok, deadline), expected_outcome);
  if (expected_outcome == CompletionQueue::GOT_EVENT) {
    EXPECT_EQ(expect_ok, ok);
    EXPECT_EQ(tag(i), got_tag);
  }
}

class AsyncEnd2endTest : public ::testing::Test {
 protected:
  AsyncEnd2endTest() {}

  void SetUp() GRPC_OVERRIDE {
    int port = grpc_pick_unused_port_or_die();
    server_address_ << "localhost:" << port;
    // Setup server
    ServerBuilder builder;
    builder.AddListeningPort(server_address_.str(), grpc::InsecureServerCredentials());
    builder.RegisterAsyncService(&service_);
    srv_cq_ = builder.AddCompletionQueue();
    server_ = builder.BuildAndStart();
  }

  void TearDown() GRPC_OVERRIDE {
    server_->Shutdown();
    void* ignored_tag;
    bool ignored_ok;
    cli_cq_.Shutdown();
    srv_cq_->Shutdown();
    while (cli_cq_.Next(&ignored_tag, &ignored_ok))
      ;
    while (srv_cq_->Next(&ignored_tag, &ignored_ok))
      ;
  }

  void ResetStub() {
    std::shared_ptr<ChannelInterface> channel = CreateChannel(
        server_address_.str(), InsecureCredentials(), ChannelArguments());
    stub_ = std::move(grpc::cpp::test::util::TestService::NewStub(channel));
  }

  void server_ok(int i) { verify_ok(srv_cq_.get(), i, true); }
  void client_ok(int i) { verify_ok(&cli_cq_, i, true); }
  void server_fail(int i) { verify_ok(srv_cq_.get(), i, false); }
  void client_fail(int i) { verify_ok(&cli_cq_, i, false); }

  void SendRpc(int num_rpcs) {
    for (int i = 0; i < num_rpcs; i++) {
      EchoRequest send_request;
      EchoRequest recv_request;
      EchoResponse send_response;
      EchoResponse recv_response;
      Status recv_status;

      ClientContext cli_ctx;
      ServerContext srv_ctx;
      grpc::ServerAsyncResponseWriter<EchoResponse> response_writer(&srv_ctx);

      send_request.set_message("Hello");
      std::unique_ptr<ClientAsyncResponseReader<EchoResponse> > response_reader(
          stub_->AsyncEcho(&cli_ctx, send_request, &cli_cq_, tag(1)));

      service_.RequestEcho(&srv_ctx, &recv_request, &response_writer,
                           srv_cq_.get(), srv_cq_.get(), tag(2));

      server_ok(2);
      EXPECT_EQ(send_request.message(), recv_request.message());
      client_ok(1);

      send_response.set_message(recv_request.message());
      response_writer.Finish(send_response, Status::OK, tag(3));
      server_ok(3);

      response_reader->Finish(&recv_response, &recv_status, tag(4));
      client_ok(4);

      EXPECT_EQ(send_response.message(), recv_response.message());
      EXPECT_TRUE(recv_status.IsOk());
    }
  }

  CompletionQueue cli_cq_;
  std::unique_ptr<ServerCompletionQueue> srv_cq_;
  std::unique_ptr<grpc::cpp::test::util::TestService::Stub> stub_;
  std::unique_ptr<Server> server_;
  grpc::cpp::test::util::TestService::AsyncService service_;
  std::ostringstream server_address_;
};

TEST_F(AsyncEnd2endTest, SimpleRpc) {
  ResetStub();
  SendRpc(1);
}

TEST_F(AsyncEnd2endTest, SequentialRpcs) {
  ResetStub();
  SendRpc(10);
}

// Test a simple RPC using the async version of Next
TEST_F(AsyncEnd2endTest, AsyncNextRpc) {
  ResetStub();

  EchoRequest send_request;
  EchoRequest recv_request;
  EchoResponse send_response;
  EchoResponse recv_response;
  Status recv_status;

  ClientContext cli_ctx;
  ServerContext srv_ctx;
  grpc::ServerAsyncResponseWriter<EchoResponse> response_writer(&srv_ctx);

  send_request.set_message("Hello");
  std::unique_ptr<ClientAsyncResponseReader<EchoResponse> > response_reader(
      stub_->AsyncEcho(&cli_ctx, send_request, &cli_cq_, tag(1)));

  std::chrono::system_clock::time_point time_now(
<<<<<<< HEAD
      std::chrono::system_clock::now()),
      time_limit(std::chrono::system_clock::now() + std::chrono::seconds(5));
  verify_timed_ok(srv_cq_.get(), -1, true, time_now, CompletionQueue::TIMEOUT);
=======
      std::chrono::system_clock::now());
  std::chrono::system_clock::time_point time_limit(
      std::chrono::system_clock::now() + std::chrono::seconds(10));
  verify_timed_ok(&srv_cq_, -1, true, time_now, CompletionQueue::TIMEOUT);
>>>>>>> b8b59b18
  verify_timed_ok(&cli_cq_, -1, true, time_now, CompletionQueue::TIMEOUT);

  service_.RequestEcho(&srv_ctx, &recv_request, &response_writer, srv_cq_.get(),
                       srv_cq_.get(), tag(2));

  verify_timed_ok(srv_cq_.get(), 2, true, time_limit);
  EXPECT_EQ(send_request.message(), recv_request.message());
  verify_timed_ok(&cli_cq_, 1, true, time_limit);

  send_response.set_message(recv_request.message());
  response_writer.Finish(send_response, Status::OK, tag(3));
  verify_timed_ok(srv_cq_.get(), 3, true);

  response_reader->Finish(&recv_response, &recv_status, tag(4));
  verify_timed_ok(&cli_cq_, 4, true);

  EXPECT_EQ(send_response.message(), recv_response.message());
  EXPECT_TRUE(recv_status.IsOk());
}

// Two pings and a final pong.
TEST_F(AsyncEnd2endTest, SimpleClientStreaming) {
  ResetStub();

  EchoRequest send_request;
  EchoRequest recv_request;
  EchoResponse send_response;
  EchoResponse recv_response;
  Status recv_status;
  ClientContext cli_ctx;
  ServerContext srv_ctx;
  ServerAsyncReader<EchoResponse, EchoRequest> srv_stream(&srv_ctx);

  send_request.set_message("Hello");
  std::unique_ptr<ClientAsyncWriter<EchoRequest> > cli_stream(
      stub_->AsyncRequestStream(&cli_ctx, &recv_response, &cli_cq_, tag(1)));

  service_.RequestRequestStream(&srv_ctx, &srv_stream, srv_cq_.get(),
                                srv_cq_.get(), tag(2));

  server_ok(2);
  client_ok(1);

  cli_stream->Write(send_request, tag(3));
  client_ok(3);

  srv_stream.Read(&recv_request, tag(4));
  server_ok(4);
  EXPECT_EQ(send_request.message(), recv_request.message());

  cli_stream->Write(send_request, tag(5));
  client_ok(5);

  srv_stream.Read(&recv_request, tag(6));
  server_ok(6);

  EXPECT_EQ(send_request.message(), recv_request.message());
  cli_stream->WritesDone(tag(7));
  client_ok(7);

  srv_stream.Read(&recv_request, tag(8));
  server_fail(8);

  send_response.set_message(recv_request.message());
  srv_stream.Finish(send_response, Status::OK, tag(9));
  server_ok(9);

  cli_stream->Finish(&recv_status, tag(10));
  client_ok(10);

  EXPECT_EQ(send_response.message(), recv_response.message());
  EXPECT_TRUE(recv_status.IsOk());
}

// One ping, two pongs.
TEST_F(AsyncEnd2endTest, SimpleServerStreaming) {
  ResetStub();

  EchoRequest send_request;
  EchoRequest recv_request;
  EchoResponse send_response;
  EchoResponse recv_response;
  Status recv_status;
  ClientContext cli_ctx;
  ServerContext srv_ctx;
  ServerAsyncWriter<EchoResponse> srv_stream(&srv_ctx);

  send_request.set_message("Hello");
  std::unique_ptr<ClientAsyncReader<EchoResponse> > cli_stream(
      stub_->AsyncResponseStream(&cli_ctx, send_request, &cli_cq_, tag(1)));

  service_.RequestResponseStream(&srv_ctx, &recv_request, &srv_stream,
                                 srv_cq_.get(), srv_cq_.get(), tag(2));

  server_ok(2);
  client_ok(1);
  EXPECT_EQ(send_request.message(), recv_request.message());

  send_response.set_message(recv_request.message());
  srv_stream.Write(send_response, tag(3));
  server_ok(3);

  cli_stream->Read(&recv_response, tag(4));
  client_ok(4);
  EXPECT_EQ(send_response.message(), recv_response.message());

  srv_stream.Write(send_response, tag(5));
  server_ok(5);

  cli_stream->Read(&recv_response, tag(6));
  client_ok(6);
  EXPECT_EQ(send_response.message(), recv_response.message());

  srv_stream.Finish(Status::OK, tag(7));
  server_ok(7);

  cli_stream->Read(&recv_response, tag(8));
  client_fail(8);

  cli_stream->Finish(&recv_status, tag(9));
  client_ok(9);

  EXPECT_TRUE(recv_status.IsOk());
}

// One ping, one pong.
TEST_F(AsyncEnd2endTest, SimpleBidiStreaming) {
  ResetStub();

  EchoRequest send_request;
  EchoRequest recv_request;
  EchoResponse send_response;
  EchoResponse recv_response;
  Status recv_status;
  ClientContext cli_ctx;
  ServerContext srv_ctx;
  ServerAsyncReaderWriter<EchoResponse, EchoRequest> srv_stream(&srv_ctx);

  send_request.set_message("Hello");
  std::unique_ptr<ClientAsyncReaderWriter<EchoRequest, EchoResponse> >
      cli_stream(stub_->AsyncBidiStream(&cli_ctx, &cli_cq_, tag(1)));

  service_.RequestBidiStream(&srv_ctx, &srv_stream, srv_cq_.get(),
                             srv_cq_.get(), tag(2));

  server_ok(2);
  client_ok(1);

  cli_stream->Write(send_request, tag(3));
  client_ok(3);

  srv_stream.Read(&recv_request, tag(4));
  server_ok(4);
  EXPECT_EQ(send_request.message(), recv_request.message());

  send_response.set_message(recv_request.message());
  srv_stream.Write(send_response, tag(5));
  server_ok(5);

  cli_stream->Read(&recv_response, tag(6));
  client_ok(6);
  EXPECT_EQ(send_response.message(), recv_response.message());

  cli_stream->WritesDone(tag(7));
  client_ok(7);

  srv_stream.Read(&recv_request, tag(8));
  server_fail(8);

  srv_stream.Finish(Status::OK, tag(9));
  server_ok(9);

  cli_stream->Finish(&recv_status, tag(10));
  client_ok(10);

  EXPECT_TRUE(recv_status.IsOk());
}

// Metadata tests
TEST_F(AsyncEnd2endTest, ClientInitialMetadataRpc) {
  ResetStub();

  EchoRequest send_request;
  EchoRequest recv_request;
  EchoResponse send_response;
  EchoResponse recv_response;
  Status recv_status;

  ClientContext cli_ctx;
  ServerContext srv_ctx;
  grpc::ServerAsyncResponseWriter<EchoResponse> response_writer(&srv_ctx);

  send_request.set_message("Hello");
  std::pair<grpc::string, grpc::string> meta1("key1", "val1");
  std::pair<grpc::string, grpc::string> meta2("key2", "val2");
  cli_ctx.AddMetadata(meta1.first, meta1.second);
  cli_ctx.AddMetadata(meta2.first, meta2.second);

  std::unique_ptr<ClientAsyncResponseReader<EchoResponse> > response_reader(
      stub_->AsyncEcho(&cli_ctx, send_request, &cli_cq_, tag(1)));

  service_.RequestEcho(&srv_ctx, &recv_request, &response_writer, srv_cq_.get(),
                       srv_cq_.get(), tag(2));
  server_ok(2);
  EXPECT_EQ(send_request.message(), recv_request.message());
  auto client_initial_metadata = srv_ctx.client_metadata();
  EXPECT_EQ(meta1.second, client_initial_metadata.find(meta1.first)->second);
  EXPECT_EQ(meta2.second, client_initial_metadata.find(meta2.first)->second);
  EXPECT_EQ(static_cast<size_t>(2), client_initial_metadata.size());
  client_ok(1);

  send_response.set_message(recv_request.message());
  response_writer.Finish(send_response, Status::OK, tag(3));

  server_ok(3);

  response_reader->Finish(&recv_response, &recv_status, tag(4));
  client_ok(4);

  EXPECT_EQ(send_response.message(), recv_response.message());
  EXPECT_TRUE(recv_status.IsOk());
}

TEST_F(AsyncEnd2endTest, ServerInitialMetadataRpc) {
  ResetStub();

  EchoRequest send_request;
  EchoRequest recv_request;
  EchoResponse send_response;
  EchoResponse recv_response;
  Status recv_status;

  ClientContext cli_ctx;
  ServerContext srv_ctx;
  grpc::ServerAsyncResponseWriter<EchoResponse> response_writer(&srv_ctx);

  send_request.set_message("Hello");
  std::pair<grpc::string, grpc::string> meta1("key1", "val1");
  std::pair<grpc::string, grpc::string> meta2("key2", "val2");

  std::unique_ptr<ClientAsyncResponseReader<EchoResponse> > response_reader(
      stub_->AsyncEcho(&cli_ctx, send_request, &cli_cq_, tag(1)));

  service_.RequestEcho(&srv_ctx, &recv_request, &response_writer, srv_cq_.get(),
                       srv_cq_.get(), tag(2));
  server_ok(2);
  EXPECT_EQ(send_request.message(), recv_request.message());
  srv_ctx.AddInitialMetadata(meta1.first, meta1.second);
  srv_ctx.AddInitialMetadata(meta2.first, meta2.second);
  client_ok(1);
  response_writer.SendInitialMetadata(tag(3));
  server_ok(3);

  response_reader->ReadInitialMetadata(tag(4));
  client_ok(4);
  auto server_initial_metadata = cli_ctx.GetServerInitialMetadata();
  EXPECT_EQ(meta1.second, server_initial_metadata.find(meta1.first)->second);
  EXPECT_EQ(meta2.second, server_initial_metadata.find(meta2.first)->second);
  EXPECT_EQ(static_cast<size_t>(2), server_initial_metadata.size());

  send_response.set_message(recv_request.message());
  response_writer.Finish(send_response, Status::OK, tag(5));
  server_ok(5);

  response_reader->Finish(&recv_response, &recv_status, tag(6));
  client_ok(6);

  EXPECT_EQ(send_response.message(), recv_response.message());
  EXPECT_TRUE(recv_status.IsOk());
}

TEST_F(AsyncEnd2endTest, ServerTrailingMetadataRpc) {
  ResetStub();

  EchoRequest send_request;
  EchoRequest recv_request;
  EchoResponse send_response;
  EchoResponse recv_response;
  Status recv_status;

  ClientContext cli_ctx;
  ServerContext srv_ctx;
  grpc::ServerAsyncResponseWriter<EchoResponse> response_writer(&srv_ctx);

  send_request.set_message("Hello");
  std::pair<grpc::string, grpc::string> meta1("key1", "val1");
  std::pair<grpc::string, grpc::string> meta2("key2", "val2");

  std::unique_ptr<ClientAsyncResponseReader<EchoResponse> > response_reader(
      stub_->AsyncEcho(&cli_ctx, send_request, &cli_cq_, tag(1)));

  service_.RequestEcho(&srv_ctx, &recv_request, &response_writer, srv_cq_.get(),
                       srv_cq_.get(), tag(2));
  server_ok(2);
  EXPECT_EQ(send_request.message(), recv_request.message());
  response_writer.SendInitialMetadata(tag(3));
  server_ok(3);
  client_ok(1);

  send_response.set_message(recv_request.message());
  srv_ctx.AddTrailingMetadata(meta1.first, meta1.second);
  srv_ctx.AddTrailingMetadata(meta2.first, meta2.second);
  response_writer.Finish(send_response, Status::OK, tag(4));

  server_ok(4);

  response_reader->Finish(&recv_response, &recv_status, tag(5));
  client_ok(5);
  EXPECT_EQ(send_response.message(), recv_response.message());
  EXPECT_TRUE(recv_status.IsOk());
  auto server_trailing_metadata = cli_ctx.GetServerTrailingMetadata();
  EXPECT_EQ(meta1.second, server_trailing_metadata.find(meta1.first)->second);
  EXPECT_EQ(meta2.second, server_trailing_metadata.find(meta2.first)->second);
  EXPECT_EQ(static_cast<size_t>(2), server_trailing_metadata.size());
}

TEST_F(AsyncEnd2endTest, MetadataRpc) {
  ResetStub();

  EchoRequest send_request;
  EchoRequest recv_request;
  EchoResponse send_response;
  EchoResponse recv_response;
  Status recv_status;

  ClientContext cli_ctx;
  ServerContext srv_ctx;
  grpc::ServerAsyncResponseWriter<EchoResponse> response_writer(&srv_ctx);

  send_request.set_message("Hello");
  std::pair<grpc::string, grpc::string> meta1("key1", "val1");
  std::pair<grpc::string, grpc::string> meta2(
      "key2-bin",
      grpc::string("\xc0\xc1\xc2\xc3\xc4\xc5\xc6\xc7\xc8\xc9\xca\xcb\xcc",
		   13));
  std::pair<grpc::string, grpc::string> meta3("key3", "val3");
  std::pair<grpc::string, grpc::string> meta6(
      "key4-bin",
      grpc::string("\x10\x11\x12\x13\x14\x15\x16\x17\x18\x19\x1a\x1b\x1c\x1d",
		   14));
  std::pair<grpc::string, grpc::string> meta5("key5", "val5");
  std::pair<grpc::string, grpc::string> meta4(
      "key6-bin",
      grpc::string("\xe0\xe1\xe2\xe3\xe4\xe5\xe6\xe7\xe8\xe9\xea\xeb\xec\xed\xee",
		   15));

  cli_ctx.AddMetadata(meta1.first, meta1.second);
  cli_ctx.AddMetadata(meta2.first, meta2.second);

  std::unique_ptr<ClientAsyncResponseReader<EchoResponse> > response_reader(
      stub_->AsyncEcho(&cli_ctx, send_request, &cli_cq_, tag(1)));

  service_.RequestEcho(&srv_ctx, &recv_request, &response_writer, srv_cq_.get(),
                       srv_cq_.get(), tag(2));
  server_ok(2);
  EXPECT_EQ(send_request.message(), recv_request.message());
  auto client_initial_metadata = srv_ctx.client_metadata();
  EXPECT_EQ(meta1.second, client_initial_metadata.find(meta1.first)->second);
  EXPECT_EQ(meta2.second, client_initial_metadata.find(meta2.first)->second);
  EXPECT_EQ(static_cast<size_t>(2), client_initial_metadata.size());
  client_ok(1);

  srv_ctx.AddInitialMetadata(meta3.first, meta3.second);
  srv_ctx.AddInitialMetadata(meta4.first, meta4.second);
  response_writer.SendInitialMetadata(tag(3));
  server_ok(3);
  response_reader->ReadInitialMetadata(tag(4));
  client_ok(4);
  auto server_initial_metadata = cli_ctx.GetServerInitialMetadata();
  EXPECT_EQ(meta3.second, server_initial_metadata.find(meta3.first)->second);
  EXPECT_EQ(meta4.second, server_initial_metadata.find(meta4.first)->second);
  EXPECT_EQ(static_cast<size_t>(2), server_initial_metadata.size());

  send_response.set_message(recv_request.message());
  srv_ctx.AddTrailingMetadata(meta5.first, meta5.second);
  srv_ctx.AddTrailingMetadata(meta6.first, meta6.second);
  response_writer.Finish(send_response, Status::OK, tag(5));

  server_ok(5);

  response_reader->Finish(&recv_response, &recv_status, tag(6));
  client_ok(6);
  EXPECT_EQ(send_response.message(), recv_response.message());
  EXPECT_TRUE(recv_status.IsOk());
  auto server_trailing_metadata = cli_ctx.GetServerTrailingMetadata();
  EXPECT_EQ(meta5.second, server_trailing_metadata.find(meta5.first)->second);
  EXPECT_EQ(meta6.second, server_trailing_metadata.find(meta6.first)->second);
  EXPECT_EQ(static_cast<size_t>(2), server_trailing_metadata.size());
}
}  // namespace
}  // namespace testing
}  // namespace grpc

int main(int argc, char** argv) {
  grpc_test_init(argc, argv);
  ::testing::InitGoogleTest(&argc, argv);
  return RUN_ALL_TESTS();
}<|MERGE_RESOLUTION|>--- conflicted
+++ resolved
@@ -199,16 +199,10 @@
       stub_->AsyncEcho(&cli_ctx, send_request, &cli_cq_, tag(1)));
 
   std::chrono::system_clock::time_point time_now(
-<<<<<<< HEAD
-      std::chrono::system_clock::now()),
-      time_limit(std::chrono::system_clock::now() + std::chrono::seconds(5));
-  verify_timed_ok(srv_cq_.get(), -1, true, time_now, CompletionQueue::TIMEOUT);
-=======
       std::chrono::system_clock::now());
   std::chrono::system_clock::time_point time_limit(
       std::chrono::system_clock::now() + std::chrono::seconds(10));
-  verify_timed_ok(&srv_cq_, -1, true, time_now, CompletionQueue::TIMEOUT);
->>>>>>> b8b59b18
+  verify_timed_ok(srv_cq_.get(), -1, true, time_now, CompletionQueue::TIMEOUT);
   verify_timed_ok(&cli_cq_, -1, true, time_now, CompletionQueue::TIMEOUT);
 
   service_.RequestEcho(&srv_ctx, &recv_request, &response_writer, srv_cq_.get(),
