/*
 *
 * Copyright 2015 gRPC authors.
 *
 * Licensed under the Apache License, Version 2.0 (the "License");
 * you may not use this file except in compliance with the License.
 * You may obtain a copy of the License at
 *
 *     http://www.apache.org/licenses/LICENSE-2.0
 *
 * Unless required by applicable law or agreed to in writing, software
 * distributed under the License is distributed on an "AS IS" BASIS,
 * WITHOUT WARRANTIES OR CONDITIONS OF ANY KIND, either express or implied.
 * See the License for the specific language governing permissions and
 * limitations under the License.
 *
 */

/* Microbenchmarks around CHTTP2 HPACK operations */

#include <grpc/support/alloc.h>
#include <grpc/support/log.h>
#include <string.h>
#include <sstream>

#include "src/core/ext/transport/chttp2/transport/hpack_encoder.h"
#include "src/core/ext/transport/chttp2/transport/hpack_parser.h"
#include "src/core/lib/slice/slice_internal.h"
#include "src/core/lib/slice/slice_string_helpers.h"
#include "src/core/lib/transport/static_metadata.h"
#include "src/core/lib/transport/timeout_encoding.h"

#include "test/cpp/microbenchmarks/helpers.h"
#include "third_party/benchmark/include/benchmark/benchmark.h"

auto& force_library_initialization = Library::get();

static grpc_slice MakeSlice(std::vector<uint8_t> bytes) {
  grpc_slice s = grpc_slice_malloc(bytes.size());
  uint8_t* p = GRPC_SLICE_START_PTR(s);
  for (auto b : bytes) {
    *p++ = b;
  }
  return s;
}

////////////////////////////////////////////////////////////////////////////////
// HPACK encoder
//

static void BM_HpackEncoderInitDestroy(benchmark::State& state) {
  TrackCounters track_counters;
  ExecCtx _local_exec_ctx;
  grpc_chttp2_hpack_compressor c;
  while (state.KeepRunning()) {
    grpc_chttp2_hpack_compressor_init(&c);
    grpc_chttp2_hpack_compressor_destroy(&c);
    grpc_exec_ctx_flush();
  }
  grpc_exec_ctx_finish();
  track_counters.Finish(state);
}
BENCHMARK(BM_HpackEncoderInitDestroy);

static void BM_HpackEncoderEncodeDeadline(benchmark::State& state) {
  TrackCounters track_counters;
  grpc_exec_ctx exec_ctx = GRPC_EXEC_CTX_INIT;
  grpc_millis saved_now = grpc_exec_ctx_now(&exec_ctx);

  grpc_metadata_batch b;
  grpc_metadata_batch_init(&b);
  b.deadline = saved_now + 30 * 1000;

  grpc_chttp2_hpack_compressor c;
  grpc_chttp2_hpack_compressor_init(&c);
  grpc_transport_one_way_stats stats;
  memset(&stats, 0, sizeof(stats));
  grpc_slice_buffer outbuf;
  grpc_slice_buffer_init(&outbuf);
  while (state.KeepRunning()) {
    grpc_encode_header_options hopt = {
        static_cast<uint32_t>(state.iterations()),
        true,
        false,
        (size_t)1024,
        &stats,
    };
    grpc_chttp2_encode_header(&exec_ctx, &c, NULL, 0, &b, &hopt, &outbuf);
    grpc_slice_buffer_reset_and_unref_internal(&exec_ctx, &outbuf);
    grpc_exec_ctx_flush(&exec_ctx);
  }
  grpc_metadata_batch_destroy(&exec_ctx, &b);
  grpc_chttp2_hpack_compressor_destroy(&exec_ctx, &c);
  grpc_slice_buffer_destroy_internal(&exec_ctx, &outbuf);
  grpc_exec_ctx_finish(&exec_ctx);

  std::ostringstream label;
  label << "framing_bytes/iter:"
        << (static_cast<double>(stats.framing_bytes) /
            static_cast<double>(state.iterations()))
        << " header_bytes/iter:"
        << (static_cast<double>(stats.header_bytes) /
            static_cast<double>(state.iterations()));
  track_counters.AddLabel(label.str());
  track_counters.Finish(state);
}
BENCHMARK(BM_HpackEncoderEncodeDeadline);

template <class Fixture>
static void BM_HpackEncoderEncodeHeader(benchmark::State& state) {
  TrackCounters track_counters;
  ExecCtx _local_exec_ctx;
  static bool logged_representative_output = false;

  grpc_metadata_batch b;
  grpc_metadata_batch_init(&b);
  std::vector<grpc_mdelem> elems = Fixture::GetElems();
  std::vector<grpc_linked_mdelem> storage(elems.size());
  for (size_t i = 0; i < elems.size(); i++) {
    GPR_ASSERT(GRPC_LOG_IF_ERROR(
        "addmd", grpc_metadata_batch_add_tail(&b, &storage[i], elems[i])));
  }

  grpc_chttp2_hpack_compressor c;
  grpc_chttp2_hpack_compressor_init(&c);
  grpc_transport_one_way_stats stats;
  memset(&stats, 0, sizeof(stats));
  grpc_slice_buffer outbuf;
  grpc_slice_buffer_init(&outbuf);
  while (state.KeepRunning()) {
    grpc_encode_header_options hopt = {
        static_cast<uint32_t>(state.iterations()),
        state.range(0) != 0,
        Fixture::kEnableTrueBinary,
        (size_t)state.range(1),
        &stats,
    };
    grpc_chttp2_encode_header(&c, NULL, 0, &b, &hopt, &outbuf);
    if (!logged_representative_output && state.iterations() > 3) {
      logged_representative_output = true;
      for (size_t i = 0; i < outbuf.count; i++) {
        char* s = grpc_dump_slice(outbuf.slices[i], GPR_DUMP_HEX);
        gpr_log(GPR_DEBUG, "%" PRIdPTR ": %s", i, s);
        gpr_free(s);
      }
    }
    grpc_slice_buffer_reset_and_unref_internal(&outbuf);
    grpc_exec_ctx_flush();
  }
  grpc_metadata_batch_destroy(&b);
  grpc_chttp2_hpack_compressor_destroy(&c);
  grpc_slice_buffer_destroy_internal(&outbuf);
  grpc_exec_ctx_finish();

  std::ostringstream label;
  label << "framing_bytes/iter:"
        << (static_cast<double>(stats.framing_bytes) /
            static_cast<double>(state.iterations()))
        << " header_bytes/iter:"
        << (static_cast<double>(stats.header_bytes) /
            static_cast<double>(state.iterations()));
  track_counters.AddLabel(label.str());
  track_counters.Finish(state);
}

namespace hpack_encoder_fixtures {

class EmptyBatch {
 public:
  static constexpr bool kEnableTrueBinary = false;
<<<<<<< HEAD
  static std::vector<grpc_mdelem> GetElems() { return {}; }
=======
  static std::vector<grpc_mdelem> GetElems(grpc_exec_ctx* exec_ctx) {
    return {};
  }
>>>>>>> d9da7387
};

class SingleStaticElem {
 public:
  static constexpr bool kEnableTrueBinary = false;
<<<<<<< HEAD
  static std::vector<grpc_mdelem> GetElems() {
=======
  static std::vector<grpc_mdelem> GetElems(grpc_exec_ctx* exec_ctx) {
>>>>>>> d9da7387
    return {GRPC_MDELEM_GRPC_ACCEPT_ENCODING_IDENTITY_COMMA_DEFLATE};
  }
};

class SingleInternedElem {
 public:
  static constexpr bool kEnableTrueBinary = false;
<<<<<<< HEAD
  static std::vector<grpc_mdelem> GetElems() {
=======
  static std::vector<grpc_mdelem> GetElems(grpc_exec_ctx* exec_ctx) {
>>>>>>> d9da7387
    return {grpc_mdelem_from_slices(
        grpc_slice_intern(grpc_slice_from_static_string("abc")),
        grpc_slice_intern(grpc_slice_from_static_string("def")))};
  }
};

template <int kLength, bool kTrueBinary>
class SingleInternedBinaryElem {
 public:
  static constexpr bool kEnableTrueBinary = kTrueBinary;
<<<<<<< HEAD
  static std::vector<grpc_mdelem> GetElems() {
=======
  static std::vector<grpc_mdelem> GetElems(grpc_exec_ctx* exec_ctx) {
>>>>>>> d9da7387
    grpc_slice bytes = MakeBytes();
    std::vector<grpc_mdelem> out = {grpc_mdelem_from_slices(
        grpc_slice_intern(grpc_slice_from_static_string("abc-bin")),
        grpc_slice_intern(bytes))};
    grpc_slice_unref(bytes);
    return out;
  }

 private:
  static grpc_slice MakeBytes() {
    std::vector<char> v;
    for (int i = 0; i < kLength; i++) {
      v.push_back(static_cast<char>(rand()));
    }
    return grpc_slice_from_copied_buffer(v.data(), v.size());
  }
};

class SingleInternedKeyElem {
 public:
  static constexpr bool kEnableTrueBinary = false;
<<<<<<< HEAD
  static std::vector<grpc_mdelem> GetElems() {
=======
  static std::vector<grpc_mdelem> GetElems(grpc_exec_ctx* exec_ctx) {
>>>>>>> d9da7387
    return {grpc_mdelem_from_slices(
        grpc_slice_intern(grpc_slice_from_static_string("abc")),
        grpc_slice_from_static_string("def"))};
  }
};

class SingleNonInternedElem {
 public:
  static constexpr bool kEnableTrueBinary = false;
<<<<<<< HEAD
  static std::vector<grpc_mdelem> GetElems() {
    return {grpc_mdelem_from_slices(grpc_slice_from_static_string("abc"),
=======
  static std::vector<grpc_mdelem> GetElems(grpc_exec_ctx* exec_ctx) {
    return {grpc_mdelem_from_slices(exec_ctx,
                                    grpc_slice_from_static_string("abc"),
>>>>>>> d9da7387
                                    grpc_slice_from_static_string("def"))};
  }
};

template <int kLength, bool kTrueBinary>
class SingleNonInternedBinaryElem {
 public:
  static constexpr bool kEnableTrueBinary = kTrueBinary;
<<<<<<< HEAD
  static std::vector<grpc_mdelem> GetElems() {
    return {grpc_mdelem_from_slices(grpc_slice_from_static_string("abc-bin"),
                                    MakeBytes())};
=======
  static std::vector<grpc_mdelem> GetElems(grpc_exec_ctx* exec_ctx) {
    return {grpc_mdelem_from_slices(
        exec_ctx, grpc_slice_from_static_string("abc-bin"), MakeBytes())};
>>>>>>> d9da7387
  }

 private:
  static grpc_slice MakeBytes() {
    std::vector<char> v;
    for (int i = 0; i < kLength; i++) {
      v.push_back(static_cast<char>(rand()));
    }
    return grpc_slice_from_copied_buffer(v.data(), v.size());
  }
};

class RepresentativeClientInitialMetadata {
 public:
  static constexpr bool kEnableTrueBinary = true;
<<<<<<< HEAD
  static std::vector<grpc_mdelem> GetElems() {
=======
  static std::vector<grpc_mdelem> GetElems(grpc_exec_ctx* exec_ctx) {
>>>>>>> d9da7387
    return {
        GRPC_MDELEM_SCHEME_HTTP,
        GRPC_MDELEM_METHOD_POST,
        grpc_mdelem_from_slices(
            GRPC_MDSTR_PATH,
            grpc_slice_intern(grpc_slice_from_static_string("/foo/bar"))),
        grpc_mdelem_from_slices(GRPC_MDSTR_AUTHORITY,
                                grpc_slice_intern(grpc_slice_from_static_string(
                                    "foo.test.google.fr:1234"))),
        GRPC_MDELEM_GRPC_ACCEPT_ENCODING_IDENTITY_COMMA_DEFLATE_COMMA_GZIP,
        GRPC_MDELEM_TE_TRAILERS,
        GRPC_MDELEM_CONTENT_TYPE_APPLICATION_SLASH_GRPC,
        grpc_mdelem_from_slices(
            GRPC_MDSTR_USER_AGENT,
            grpc_slice_intern(grpc_slice_from_static_string(
                "grpc-c/3.0.0-dev (linux; chttp2; green)")))};
  }
};

// This fixture reflects how initial metadata are sent by a production client,
// with non-indexed :path and binary headers. The metadata here are the same as
// the corresponding parser benchmark below.
class MoreRepresentativeClientInitialMetadata {
 public:
  static constexpr bool kEnableTrueBinary = true;
  static std::vector<grpc_mdelem> GetElems(grpc_exec_ctx* exec_ctx) {
    return {
        GRPC_MDELEM_SCHEME_HTTP,
        GRPC_MDELEM_METHOD_POST,
        grpc_mdelem_from_slices(exec_ctx, GRPC_MDSTR_PATH,
                                grpc_slice_intern(grpc_slice_from_static_string(
                                    "/grpc.test.FooService/BarMethod"))),
        grpc_mdelem_from_slices(exec_ctx, GRPC_MDSTR_AUTHORITY,
                                grpc_slice_intern(grpc_slice_from_static_string(
                                    "foo.test.google.fr:1234"))),
        grpc_mdelem_from_slices(
            exec_ctx, GRPC_MDSTR_GRPC_TRACE_BIN,
            grpc_slice_from_static_string("\x00\x01\x02\x03\x04\x05\x06\x07\x08"
                                          "\x09\x0a\x0b\x0c\x0d\x0e\x0f"
                                          "\x10\x11\x12\x13\x14\x15\x16\x17\x18"
                                          "\x19\x1a\x1b\x1c\x1d\x1e\x1f"
                                          "\x20\x21\x22\x23\x24\x25\x26\x27\x28"
                                          "\x29\x2a\x2b\x2c\x2d\x2e\x2f"
                                          "\x30")),
        grpc_mdelem_from_slices(
            exec_ctx, GRPC_MDSTR_GRPC_TAGS_BIN,
            grpc_slice_from_static_string("\x00\x01\x02\x03\x04\x05\x06\x07\x08"
                                          "\x09\x0a\x0b\x0c\x0d\x0e\x0f"
                                          "\x10\x11\x12\x13")),
        GRPC_MDELEM_GRPC_ACCEPT_ENCODING_IDENTITY_COMMA_DEFLATE_COMMA_GZIP,
        GRPC_MDELEM_TE_TRAILERS,
        GRPC_MDELEM_CONTENT_TYPE_APPLICATION_SLASH_GRPC,
        grpc_mdelem_from_slices(
            exec_ctx, GRPC_MDSTR_USER_AGENT,
            grpc_slice_intern(grpc_slice_from_static_string(
                "grpc-c/3.0.0-dev (linux; chttp2; green)")))};
  }
};

class RepresentativeServerInitialMetadata {
 public:
  static constexpr bool kEnableTrueBinary = true;
<<<<<<< HEAD
  static std::vector<grpc_mdelem> GetElems() {
=======
  static std::vector<grpc_mdelem> GetElems(grpc_exec_ctx* exec_ctx) {
>>>>>>> d9da7387
    return {GRPC_MDELEM_STATUS_200,
            GRPC_MDELEM_CONTENT_TYPE_APPLICATION_SLASH_GRPC,
            GRPC_MDELEM_GRPC_ACCEPT_ENCODING_IDENTITY_COMMA_DEFLATE_COMMA_GZIP};
  }
};

class RepresentativeServerTrailingMetadata {
 public:
  static constexpr bool kEnableTrueBinary = true;
<<<<<<< HEAD
  static std::vector<grpc_mdelem> GetElems() {
=======
  static std::vector<grpc_mdelem> GetElems(grpc_exec_ctx* exec_ctx) {
>>>>>>> d9da7387
    return {GRPC_MDELEM_GRPC_STATUS_0};
  }
};

BENCHMARK_TEMPLATE(BM_HpackEncoderEncodeHeader, EmptyBatch)->Args({0, 16384});
// test with eof (shouldn't affect anything)
BENCHMARK_TEMPLATE(BM_HpackEncoderEncodeHeader, EmptyBatch)->Args({1, 16384});
BENCHMARK_TEMPLATE(BM_HpackEncoderEncodeHeader, SingleStaticElem)
    ->Args({0, 16384});
BENCHMARK_TEMPLATE(BM_HpackEncoderEncodeHeader, SingleInternedKeyElem)
    ->Args({0, 16384});
BENCHMARK_TEMPLATE(BM_HpackEncoderEncodeHeader, SingleInternedElem)
    ->Args({0, 16384});
BENCHMARK_TEMPLATE(BM_HpackEncoderEncodeHeader,
                   SingleInternedBinaryElem<1, false>)
    ->Args({0, 16384});
BENCHMARK_TEMPLATE(BM_HpackEncoderEncodeHeader,
                   SingleInternedBinaryElem<3, false>)
    ->Args({0, 16384});
BENCHMARK_TEMPLATE(BM_HpackEncoderEncodeHeader,
                   SingleInternedBinaryElem<10, false>)
    ->Args({0, 16384});
BENCHMARK_TEMPLATE(BM_HpackEncoderEncodeHeader,
                   SingleInternedBinaryElem<31, false>)
    ->Args({0, 16384});
BENCHMARK_TEMPLATE(BM_HpackEncoderEncodeHeader,
                   SingleInternedBinaryElem<100, false>)
    ->Args({0, 16384});
BENCHMARK_TEMPLATE(BM_HpackEncoderEncodeHeader,
                   SingleInternedBinaryElem<1, true>)
    ->Args({0, 16384});
BENCHMARK_TEMPLATE(BM_HpackEncoderEncodeHeader,
                   SingleInternedBinaryElem<3, true>)
    ->Args({0, 16384});
BENCHMARK_TEMPLATE(BM_HpackEncoderEncodeHeader,
                   SingleInternedBinaryElem<10, true>)
    ->Args({0, 16384});
BENCHMARK_TEMPLATE(BM_HpackEncoderEncodeHeader,
                   SingleInternedBinaryElem<31, true>)
    ->Args({0, 16384});
BENCHMARK_TEMPLATE(BM_HpackEncoderEncodeHeader,
                   SingleInternedBinaryElem<100, true>)
    ->Args({0, 16384});
BENCHMARK_TEMPLATE(BM_HpackEncoderEncodeHeader, SingleNonInternedElem)
    ->Args({0, 16384});
BENCHMARK_TEMPLATE(BM_HpackEncoderEncodeHeader,
                   SingleNonInternedBinaryElem<1, false>)
    ->Args({0, 16384});
BENCHMARK_TEMPLATE(BM_HpackEncoderEncodeHeader,
                   SingleNonInternedBinaryElem<3, false>)
    ->Args({0, 16384});
BENCHMARK_TEMPLATE(BM_HpackEncoderEncodeHeader,
                   SingleNonInternedBinaryElem<10, false>)
    ->Args({0, 16384});
BENCHMARK_TEMPLATE(BM_HpackEncoderEncodeHeader,
                   SingleNonInternedBinaryElem<31, false>)
    ->Args({0, 16384});
BENCHMARK_TEMPLATE(BM_HpackEncoderEncodeHeader,
                   SingleNonInternedBinaryElem<100, false>)
    ->Args({0, 16384});
BENCHMARK_TEMPLATE(BM_HpackEncoderEncodeHeader,
                   SingleNonInternedBinaryElem<1, true>)
    ->Args({0, 16384});
BENCHMARK_TEMPLATE(BM_HpackEncoderEncodeHeader,
                   SingleNonInternedBinaryElem<3, true>)
    ->Args({0, 16384});
BENCHMARK_TEMPLATE(BM_HpackEncoderEncodeHeader,
                   SingleNonInternedBinaryElem<10, true>)
    ->Args({0, 16384});
BENCHMARK_TEMPLATE(BM_HpackEncoderEncodeHeader,
                   SingleNonInternedBinaryElem<31, true>)
    ->Args({0, 16384});
BENCHMARK_TEMPLATE(BM_HpackEncoderEncodeHeader,
                   SingleNonInternedBinaryElem<100, true>)
    ->Args({0, 16384});
// test with a tiny frame size, to highlight continuation costs
BENCHMARK_TEMPLATE(BM_HpackEncoderEncodeHeader, SingleNonInternedElem)
    ->Args({0, 1});

BENCHMARK_TEMPLATE(BM_HpackEncoderEncodeHeader,
                   RepresentativeClientInitialMetadata)
    ->Args({0, 16384});
BENCHMARK_TEMPLATE(BM_HpackEncoderEncodeHeader,
                   MoreRepresentativeClientInitialMetadata)
    ->Args({0, 16384});
BENCHMARK_TEMPLATE(BM_HpackEncoderEncodeHeader,
                   RepresentativeServerInitialMetadata)
    ->Args({0, 16384});
BENCHMARK_TEMPLATE(BM_HpackEncoderEncodeHeader,
                   RepresentativeServerTrailingMetadata)
    ->Args({1, 16384});

}  // namespace hpack_encoder_fixtures

////////////////////////////////////////////////////////////////////////////////
// HPACK parser
//

static void BM_HpackParserInitDestroy(benchmark::State& state) {
  TrackCounters track_counters;
  ExecCtx _local_exec_ctx;
  grpc_chttp2_hpack_parser p;
  while (state.KeepRunning()) {
    grpc_chttp2_hpack_parser_init(&p);
    grpc_chttp2_hpack_parser_destroy(&p);
    grpc_exec_ctx_flush();
  }
  grpc_exec_ctx_finish();
  track_counters.Finish(state);
}
BENCHMARK(BM_HpackParserInitDestroy);

<<<<<<< HEAD
static void UnrefHeader(void *user_data, grpc_mdelem md) {
  GRPC_MDELEM_UNREF(md);
=======
static void UnrefHeader(grpc_exec_ctx* exec_ctx, void* user_data,
                        grpc_mdelem md) {
  GRPC_MDELEM_UNREF(exec_ctx, md);
>>>>>>> d9da7387
}

template <class Fixture, void (*OnHeader)(grpc_exec_ctx*, void*, grpc_mdelem)>
static void BM_HpackParserParseHeader(benchmark::State& state) {
  TrackCounters track_counters;
  ExecCtx _local_exec_ctx;
  std::vector<grpc_slice> init_slices = Fixture::GetInitSlices();
  std::vector<grpc_slice> benchmark_slices = Fixture::GetBenchmarkSlices();
  grpc_chttp2_hpack_parser p;
<<<<<<< HEAD
  grpc_chttp2_hpack_parser_init(&p);
  p.on_header = UnrefHeader;
  p.on_header_user_data = nullptr;
  for (auto slice : init_slices) {
    grpc_chttp2_hpack_parser_parse(&p, slice);
  }
  while (state.KeepRunning()) {
    for (auto slice : benchmark_slices) {
      grpc_chttp2_hpack_parser_parse(&p, slice);
=======
  grpc_chttp2_hpack_parser_init(&exec_ctx, &p);
  p.on_header = OnHeader;
  p.on_header_user_data = nullptr;
  for (auto slice : init_slices) {
    GPR_ASSERT(GRPC_ERROR_NONE ==
               grpc_chttp2_hpack_parser_parse(&exec_ctx, &p, slice));
  }
  while (state.KeepRunning()) {
    for (auto slice : benchmark_slices) {
      GPR_ASSERT(GRPC_ERROR_NONE ==
                 grpc_chttp2_hpack_parser_parse(&exec_ctx, &p, slice));
>>>>>>> d9da7387
    }
    grpc_exec_ctx_flush();
  }
  for (auto slice : init_slices) grpc_slice_unref(slice);
  for (auto slice : benchmark_slices) grpc_slice_unref(slice);
  grpc_chttp2_hpack_parser_destroy(&p);
  grpc_exec_ctx_finish();
  track_counters.Finish(state);
}

namespace hpack_parser_fixtures {

class EmptyBatch {
 public:
  static std::vector<grpc_slice> GetInitSlices() { return {}; }
  static std::vector<grpc_slice> GetBenchmarkSlices() {
    return {MakeSlice({})};
  }
};

class IndexedSingleStaticElem {
 public:
  static std::vector<grpc_slice> GetInitSlices() {
    return {MakeSlice(
        {0x40, 0x07, ':', 's', 't', 'a', 't', 'u', 's', 0x03, '2', '0', '0'})};
  }
  static std::vector<grpc_slice> GetBenchmarkSlices() {
    return {MakeSlice({0xbe})};
  }
};

class AddIndexedSingleStaticElem {
 public:
  static std::vector<grpc_slice> GetInitSlices() { return {}; }
  static std::vector<grpc_slice> GetBenchmarkSlices() {
    return {MakeSlice(
        {0x40, 0x07, ':', 's', 't', 'a', 't', 'u', 's', 0x03, '2', '0', '0'})};
  }
};

class KeyIndexedSingleStaticElem {
 public:
  static std::vector<grpc_slice> GetInitSlices() {
    return {MakeSlice(
        {0x40, 0x07, ':', 's', 't', 'a', 't', 'u', 's', 0x03, '2', '0', '0'})};
  }
  static std::vector<grpc_slice> GetBenchmarkSlices() {
    return {MakeSlice({0x7e, 0x03, 'd', 'e', 'f'})};
  }
};

class IndexedSingleInternedElem {
 public:
  static std::vector<grpc_slice> GetInitSlices() {
    return {MakeSlice({0x40, 0x03, 'a', 'b', 'c', 0x03, 'd', 'e', 'f'})};
  }
  static std::vector<grpc_slice> GetBenchmarkSlices() {
    return {MakeSlice({0xbe})};
  }
};

class AddIndexedSingleInternedElem {
 public:
  static std::vector<grpc_slice> GetInitSlices() { return {}; }
  static std::vector<grpc_slice> GetBenchmarkSlices() {
    return {MakeSlice({0x40, 0x03, 'a', 'b', 'c', 0x03, 'd', 'e', 'f'})};
  }
};

class KeyIndexedSingleInternedElem {
 public:
  static std::vector<grpc_slice> GetInitSlices() {
    return {MakeSlice({0x40, 0x03, 'a', 'b', 'c', 0x03, 'd', 'e', 'f'})};
  }
  static std::vector<grpc_slice> GetBenchmarkSlices() {
    return {MakeSlice({0x7e, 0x03, 'g', 'h', 'i'})};
  }
};

class NonIndexedElem {
 public:
  static std::vector<grpc_slice> GetInitSlices() { return {}; }
  static std::vector<grpc_slice> GetBenchmarkSlices() {
    return {MakeSlice({0x00, 0x03, 'a', 'b', 'c', 0x03, 'd', 'e', 'f'})};
  }
};

template <int kLength, bool kTrueBinary>
class NonIndexedBinaryElem;

template <int kLength>
class NonIndexedBinaryElem<kLength, true> {
 public:
  static std::vector<grpc_slice> GetInitSlices() { return {}; }
  static std::vector<grpc_slice> GetBenchmarkSlices() {
    std::vector<uint8_t> v = {
        0x00, 0x07, 'a', 'b', 'c',
        '-',  'b',  'i', 'n', static_cast<uint8_t>(kLength + 1),
        0};
    for (int i = 0; i < kLength; i++) {
      v.push_back(static_cast<uint8_t>(i));
    }
    return {MakeSlice(v)};
  }
};

template <>
class NonIndexedBinaryElem<1, false> {
 public:
  static std::vector<grpc_slice> GetInitSlices() { return {}; }
  static std::vector<grpc_slice> GetBenchmarkSlices() {
    return {MakeSlice(
        {0x00, 0x07, 'a', 'b', 'c', '-', 'b', 'i', 'n', 0x82, 0xf7, 0xb3})};
  }
};

template <>
class NonIndexedBinaryElem<3, false> {
 public:
  static std::vector<grpc_slice> GetInitSlices() { return {}; }
  static std::vector<grpc_slice> GetBenchmarkSlices() {
    return {MakeSlice({0x00, 0x07, 'a', 'b', 'c', '-', 'b', 'i', 'n', 0x84,
                       0x7f, 0x4e, 0x29, 0x3f})};
  }
};

template <>
class NonIndexedBinaryElem<10, false> {
 public:
  static std::vector<grpc_slice> GetInitSlices() { return {}; }
  static std::vector<grpc_slice> GetBenchmarkSlices() {
    return {MakeSlice({0x00, 0x07, 'a',  'b',  'c',  '-',  'b',
                       'i',  'n',  0x8b, 0x71, 0x0c, 0xa5, 0x81,
                       0x73, 0x7b, 0x47, 0x13, 0xe9, 0xf7, 0xe3})};
  }
};

template <>
class NonIndexedBinaryElem<31, false> {
 public:
  static std::vector<grpc_slice> GetInitSlices() { return {}; }
  static std::vector<grpc_slice> GetBenchmarkSlices() {
    return {MakeSlice({0x00, 0x07, 'a',  'b',  'c',  '-',  'b',  'i',  'n',
                       0xa3, 0x92, 0x43, 0x7f, 0xbe, 0x7c, 0xea, 0x6f, 0xf3,
                       0x3d, 0xa7, 0xa7, 0x67, 0xfb, 0xe2, 0x82, 0xf7, 0xf2,
                       0x8f, 0x1f, 0x9d, 0xdf, 0xf1, 0x7e, 0xb3, 0xef, 0xb2,
                       0x8f, 0x53, 0x77, 0xce, 0x0c, 0x13, 0xe3, 0xfd, 0x87})};
  }
};

template <>
class NonIndexedBinaryElem<100, false> {
 public:
  static std::vector<grpc_slice> GetInitSlices() { return {}; }
  static std::vector<grpc_slice> GetBenchmarkSlices() {
    return {MakeSlice(
        {0x00, 0x07, 'a',  'b',  'c',  '-',  'b',  'i',  'n',  0xeb, 0x1d, 0x4d,
         0xe8, 0x96, 0x8c, 0x14, 0x20, 0x06, 0xc1, 0xc3, 0xdf, 0x6e, 0x1f, 0xef,
         0xde, 0x2f, 0xde, 0xb7, 0xf2, 0xfe, 0x6d, 0xd4, 0xe4, 0x7d, 0xf5, 0x55,
         0x46, 0x52, 0x3d, 0x91, 0xf2, 0xd4, 0x6f, 0xca, 0x34, 0xcd, 0xd9, 0x39,
         0xbd, 0x03, 0x27, 0xe3, 0x9c, 0x74, 0xcc, 0x17, 0x34, 0xed, 0xa6, 0x6a,
         0x77, 0x73, 0x10, 0xcd, 0x8e, 0x4e, 0x5c, 0x7c, 0x72, 0x39, 0xd8, 0xe6,
         0x78, 0x6b, 0xdb, 0xa5, 0xb7, 0xab, 0xe7, 0x46, 0xae, 0x21, 0xab, 0x7f,
         0x01, 0x89, 0x13, 0xd7, 0xca, 0x17, 0x6e, 0xcb, 0xd6, 0x79, 0x71, 0x68,
         0xbf, 0x8a, 0x3f, 0x32, 0xe8, 0xba, 0xf5, 0xbe, 0xb3, 0xbc, 0xde, 0x28,
         0xc7, 0xcf, 0x62, 0x7a, 0x58, 0x2c, 0xcf, 0x4d, 0xe3})};
  }
};

class RepresentativeClientInitialMetadata {
 public:
  static std::vector<grpc_slice> GetInitSlices() {
    return {grpc_slice_from_static_string(
        // generated with:
        // ```
        // tools/codegen/core/gen_header_frame.py --compression inc --no_framing
        // < test/core/bad_client/tests/simple_request.headers
        // ```
        "@\x05:path\x08/foo/bar"
        "@\x07:scheme\x04http"
        "@\x07:method\x04POST"
        "@\x0a:authority\x09localhost"
        "@\x0c"
        "content-type\x10"
        "application/grpc"
        "@\x14grpc-accept-encoding\x15identity,deflate,gzip"
        "@\x02te\x08trailers"
        "@\x0auser-agent\"bad-client grpc-c/0.12.0.0 (linux)")};
  }
  static std::vector<grpc_slice> GetBenchmarkSlices() {
    // generated with:
    // ```
    // tools/codegen/core/gen_header_frame.py --compression pre --no_framing
    // --hex < test/core/bad_client/tests/simple_request.headers
    // ```
    return {MakeSlice({0xc5, 0xc4, 0xc3, 0xc2, 0xc1, 0xc0, 0xbf, 0xbe})};
  }
};

// This fixture reflects how initial metadata are sent by a production client,
// with non-indexed :path and binary headers. The metadata here are the same as
// the corresponding encoder benchmark above.
class MoreRepresentativeClientInitialMetadata {
 public:
  static std::vector<grpc_slice> GetInitSlices() {
    return {MakeSlice(
        {0x40, 0x07, ':',  's',  'c',  'h',  'e',  'm',  'e',  0x04, 'h',  't',
         't',  'p',  0x40, 0x07, ':',  'm',  'e',  't',  'h',  'o',  'd',  0x04,
         'P',  'O',  'S',  'T',  0x40, 0x05, ':',  'p',  'a',  't',  'h',  0x1f,
         '/',  'g',  'r',  'p',  'c',  '.',  't',  'e',  's',  't',  '.',  'F',
         'o',  'o',  'S',  'e',  'r',  'v',  'i',  'c',  'e',  '/',  'B',  'a',
         'r',  'M',  'e',  't',  'h',  'o',  'd',  0x40, 0x0a, ':',  'a',  'u',
         't',  'h',  'o',  'r',  'i',  't',  'y',  0x09, 'l',  'o',  'c',  'a',
         'l',  'h',  'o',  's',  't',  0x40, 0x0e, 'g',  'r',  'p',  'c',  '-',
         't',  'r',  'a',  'c',  'e',  '-',  'b',  'i',  'n',  0x31, 0x00, 0x01,
         0x02, 0x03, 0x04, 0x05, 0x06, 0x07, 0x08, 0x09, 0x0a, 0x0b, 0x0c, 0x0d,
         0x0e, 0x0f, 0x10, 0x11, 0x12, 0x13, 0x14, 0x15, 0x16, 0x17, 0x18, 0x19,
         0x1a, 0x1b, 0x1c, 0x1d, 0x1e, 0x1f, 0x20, 0x21, 0x22, 0x23, 0x24, 0x25,
         0x26, 0x27, 0x28, 0x29, 0x2a, 0x2b, 0x2c, 0x2d, 0x2e, 0x2f, 0x30, 0x40,
         0x0d, 'g',  'r',  'p',  'c',  '-',  't',  'a',  'g',  's',  '-',  'b',
         'i',  'n',  0x14, 0x00, 0x01, 0x02, 0x03, 0x04, 0x05, 0x06, 0x07, 0x08,
         0x09, 0x0a, 0x0b, 0x0c, 0x0d, 0x0e, 0x0f, 0x10, 0x11, 0x12, 0x13, 0x40,
         0x0c, 'c',  'o',  'n',  't',  'e',  'n',  't',  '-',  't',  'y',  'p',
         'e',  0x10, 'a',  'p',  'p',  'l',  'i',  'c',  'a',  't',  'i',  'o',
         'n',  '/',  'g',  'r',  'p',  'c',  0x40, 0x14, 'g',  'r',  'p',  'c',
         '-',  'a',  'c',  'c',  'e',  'p',  't',  '-',  'e',  'n',  'c',  'o',
         'd',  'i',  'n',  'g',  0x15, 'i',  'd',  'e',  'n',  't',  'i',  't',
         'y',  ',',  'd',  'e',  'f',  'l',  'a',  't',  'e',  ',',  'g',  'z',
         'i',  'p',  0x40, 0x02, 't',  'e',  0x08, 't',  'r',  'a',  'i',  'l',
         'e',  'r',  's',  0x40, 0x0a, 'u',  's',  'e',  'r',  '-',  'a',  'g',
         'e',  'n',  't',  0x22, 'b',  'a',  'd',  '-',  'c',  'l',  'i',  'e',
         'n',  't',  ' ',  'g',  'r',  'p',  'c',  '-',  'c',  '/',  '0',  '.',
         '1',  '2',  '.',  '0',  '.',  '0',  ' ',  '(',  'l',  'i',  'n',  'u',
         'x',  ')'})};
  }
  static std::vector<grpc_slice> GetBenchmarkSlices() {
    return {MakeSlice(
        {0xc7, 0xc6, 0xc5, 0xc4, 0x7f, 0x04, 0x31, 0x00, 0x01, 0x02, 0x03, 0x04,
         0x05, 0x06, 0x07, 0x08, 0x09, 0x0a, 0x0b, 0x0c, 0x0d, 0x0e, 0x0f, 0x10,
         0x11, 0x12, 0x13, 0x14, 0x15, 0x16, 0x17, 0x18, 0x19, 0x1a, 0x1b, 0x1c,
         0x1d, 0x1e, 0x1f, 0x20, 0x21, 0x22, 0x23, 0x24, 0x25, 0x26, 0x27, 0x28,
         0x29, 0x2a, 0x2b, 0x2c, 0x2d, 0x2e, 0x2f, 0x30, 0x7f, 0x03, 0x14, 0x00,
         0x01, 0x02, 0x03, 0x04, 0x05, 0x06, 0x07, 0x08, 0x09, 0x0a, 0x0b, 0x0c,
         0x0d, 0x0e, 0x0f, 0x10, 0x11, 0x12, 0x13, 0xc1, 0xc0, 0xbf, 0xbe})};
  }
};

class RepresentativeServerInitialMetadata {
 public:
  static std::vector<grpc_slice> GetInitSlices() {
    return {grpc_slice_from_static_string(
        // generated with:
        // ```
        // tools/codegen/core/gen_header_frame.py --compression inc --no_framing
        // <
        // test/cpp/microbenchmarks/representative_server_initial_metadata.headers
        // ```
        "@\x07:status\x03"
        "200"
        "@\x0c"
        "content-type\x10"
        "application/grpc"
        "@\x14grpc-accept-encoding\x15identity,deflate,gzip")};
  }
  static std::vector<grpc_slice> GetBenchmarkSlices() {
    // generated with:
    // ```
    // tools/codegen/core/gen_header_frame.py --compression pre --no_framing
    // --hex <
    // test/cpp/microbenchmarks/representative_server_initial_metadata.headers
    // ```
    return {MakeSlice({0xc0, 0xbf, 0xbe})};
  }
};

class RepresentativeServerTrailingMetadata {
 public:
  static std::vector<grpc_slice> GetInitSlices() {
    return {grpc_slice_from_static_string(
        // generated with:
        // ```
        // tools/codegen/core/gen_header_frame.py --compression inc --no_framing
        // <
        // test/cpp/microbenchmarks/representative_server_trailing_metadata.headers
        // ```
        "@\x0bgrpc-status\x01"
        "0"
        "@\x0cgrpc-message\x00")};
  }
  static std::vector<grpc_slice> GetBenchmarkSlices() {
    // generated with:
    // ```
    // tools/codegen/core/gen_header_frame.py --compression pre --no_framing
    // --hex <
    // test/cpp/microbenchmarks/representative_server_trailing_metadata.headers
    // ```
    return {MakeSlice({0xbf, 0xbe})};
  }
};

static void free_timeout(void* p) { gpr_free(p); }

// New implementation.
static void OnHeaderNew(grpc_exec_ctx* exec_ctx, void* user_data,
                        grpc_mdelem md) {
  if (grpc_slice_eq(GRPC_MDKEY(md), GRPC_MDSTR_GRPC_TIMEOUT)) {
    grpc_millis* cached_timeout =
        static_cast<grpc_millis*>(grpc_mdelem_get_user_data(md, free_timeout));
    grpc_millis timeout;
    if (cached_timeout != NULL) {
      timeout = *cached_timeout;
    } else {
      if (!grpc_http2_decode_timeout(GRPC_MDVALUE(md), &timeout)) {
        char* val = grpc_slice_to_c_string(GRPC_MDVALUE(md));
        gpr_log(GPR_ERROR, "Ignoring bad timeout value '%s'", val);
        gpr_free(val);
        timeout = GRPC_MILLIS_INF_FUTURE;
      }
      if (GRPC_MDELEM_IS_INTERNED(md)) {
        /* not already parsed: parse it now, and store the
         * result away */
        cached_timeout = (grpc_millis*)gpr_malloc(sizeof(grpc_millis));
        *cached_timeout = timeout;
        grpc_mdelem_set_user_data(md, free_timeout, cached_timeout);
      }
    }
    benchmark::DoNotOptimize(timeout);
    GRPC_MDELEM_UNREF(exec_ctx, md);
  } else {
    GPR_ASSERT(0);
  }
}

// Send the same deadline repeatedly
class SameDeadline {
 public:
  static std::vector<grpc_slice> GetInitSlices() {
    return {
        grpc_slice_from_static_string("@\x0cgrpc-timeout\x03"
                                      "30S")};
  }
  static std::vector<grpc_slice> GetBenchmarkSlices() {
    // Use saved key and literal value.
    return {MakeSlice({0x0f, 0x2f, 0x03, '3', '0', 'S'})};
  }
};

BENCHMARK_TEMPLATE(BM_HpackParserParseHeader, EmptyBatch, UnrefHeader);
BENCHMARK_TEMPLATE(BM_HpackParserParseHeader, IndexedSingleStaticElem,
                   UnrefHeader);
BENCHMARK_TEMPLATE(BM_HpackParserParseHeader, AddIndexedSingleStaticElem,
                   UnrefHeader);
BENCHMARK_TEMPLATE(BM_HpackParserParseHeader, KeyIndexedSingleStaticElem,
                   UnrefHeader);
BENCHMARK_TEMPLATE(BM_HpackParserParseHeader, IndexedSingleInternedElem,
                   UnrefHeader);
BENCHMARK_TEMPLATE(BM_HpackParserParseHeader, AddIndexedSingleInternedElem,
                   UnrefHeader);
BENCHMARK_TEMPLATE(BM_HpackParserParseHeader, KeyIndexedSingleInternedElem,
                   UnrefHeader);
BENCHMARK_TEMPLATE(BM_HpackParserParseHeader, NonIndexedElem, UnrefHeader);
BENCHMARK_TEMPLATE(BM_HpackParserParseHeader, NonIndexedBinaryElem<1, false>,
                   UnrefHeader);
BENCHMARK_TEMPLATE(BM_HpackParserParseHeader, NonIndexedBinaryElem<3, false>,
                   UnrefHeader);
BENCHMARK_TEMPLATE(BM_HpackParserParseHeader, NonIndexedBinaryElem<10, false>,
                   UnrefHeader);
BENCHMARK_TEMPLATE(BM_HpackParserParseHeader, NonIndexedBinaryElem<31, false>,
                   UnrefHeader);
BENCHMARK_TEMPLATE(BM_HpackParserParseHeader, NonIndexedBinaryElem<100, false>,
                   UnrefHeader);
BENCHMARK_TEMPLATE(BM_HpackParserParseHeader, NonIndexedBinaryElem<1, true>,
                   UnrefHeader);
BENCHMARK_TEMPLATE(BM_HpackParserParseHeader, NonIndexedBinaryElem<3, true>,
                   UnrefHeader);
BENCHMARK_TEMPLATE(BM_HpackParserParseHeader, NonIndexedBinaryElem<10, true>,
                   UnrefHeader);
BENCHMARK_TEMPLATE(BM_HpackParserParseHeader, NonIndexedBinaryElem<31, true>,
                   UnrefHeader);
BENCHMARK_TEMPLATE(BM_HpackParserParseHeader, NonIndexedBinaryElem<100, true>,
                   UnrefHeader);
BENCHMARK_TEMPLATE(BM_HpackParserParseHeader,
                   RepresentativeClientInitialMetadata, UnrefHeader);
BENCHMARK_TEMPLATE(BM_HpackParserParseHeader,
                   MoreRepresentativeClientInitialMetadata, UnrefHeader);
BENCHMARK_TEMPLATE(BM_HpackParserParseHeader,
                   RepresentativeServerInitialMetadata, UnrefHeader);
BENCHMARK_TEMPLATE(BM_HpackParserParseHeader,
                   RepresentativeServerTrailingMetadata, UnrefHeader);

BENCHMARK_TEMPLATE(BM_HpackParserParseHeader, SameDeadline, OnHeaderNew);

}  // namespace hpack_parser_fixtures

BENCHMARK_MAIN();<|MERGE_RESOLUTION|>--- conflicted
+++ resolved
@@ -54,17 +54,17 @@
   grpc_chttp2_hpack_compressor c;
   while (state.KeepRunning()) {
     grpc_chttp2_hpack_compressor_init(&c);
-    grpc_chttp2_hpack_compressor_destroy(&c);
-    grpc_exec_ctx_flush();
-  }
-  grpc_exec_ctx_finish();
+    grpc_chttp2_hpack_compressor_destroy(&exec_ctx, &c);
+    grpc_exec_ctx_flush(&exec_ctx);
+  }
+  grpc_exec_ctx_finish(&exec_ctx);
   track_counters.Finish(state);
 }
 BENCHMARK(BM_HpackEncoderInitDestroy);
 
 static void BM_HpackEncoderEncodeDeadline(benchmark::State& state) {
   TrackCounters track_counters;
-  grpc_exec_ctx exec_ctx = GRPC_EXEC_CTX_INIT;
+  ExecCtx _local_exec_ctx;
   grpc_millis saved_now = grpc_exec_ctx_now(&exec_ctx);
 
   grpc_metadata_batch b;
@@ -114,11 +114,12 @@
 
   grpc_metadata_batch b;
   grpc_metadata_batch_init(&b);
-  std::vector<grpc_mdelem> elems = Fixture::GetElems();
+  std::vector<grpc_mdelem> elems = Fixture::GetElems(&exec_ctx);
   std::vector<grpc_linked_mdelem> storage(elems.size());
   for (size_t i = 0; i < elems.size(); i++) {
     GPR_ASSERT(GRPC_LOG_IF_ERROR(
-        "addmd", grpc_metadata_batch_add_tail(&b, &storage[i], elems[i])));
+        "addmd",
+        grpc_metadata_batch_add_tail(&exec_ctx, &b, &storage[i], elems[i])));
   }
 
   grpc_chttp2_hpack_compressor c;
@@ -135,7 +136,7 @@
         (size_t)state.range(1),
         &stats,
     };
-    grpc_chttp2_encode_header(&c, NULL, 0, &b, &hopt, &outbuf);
+    grpc_chttp2_encode_header(&exec_ctx, &c, NULL, 0, &b, &hopt, &outbuf);
     if (!logged_representative_output && state.iterations() > 3) {
       logged_representative_output = true;
       for (size_t i = 0; i < outbuf.count; i++) {
@@ -144,13 +145,13 @@
         gpr_free(s);
       }
     }
-    grpc_slice_buffer_reset_and_unref_internal(&outbuf);
-    grpc_exec_ctx_flush();
-  }
-  grpc_metadata_batch_destroy(&b);
-  grpc_chttp2_hpack_compressor_destroy(&c);
-  grpc_slice_buffer_destroy_internal(&outbuf);
-  grpc_exec_ctx_finish();
+    grpc_slice_buffer_reset_and_unref_internal(&exec_ctx, &outbuf);
+    grpc_exec_ctx_flush(&exec_ctx);
+  }
+  grpc_metadata_batch_destroy(&exec_ctx, &b);
+  grpc_chttp2_hpack_compressor_destroy(&exec_ctx, &c);
+  grpc_slice_buffer_destroy_internal(&exec_ctx, &outbuf);
+  grpc_exec_ctx_finish(&exec_ctx);
 
   std::ostringstream label;
   label << "framing_bytes/iter:"
@@ -168,23 +169,15 @@
 class EmptyBatch {
  public:
   static constexpr bool kEnableTrueBinary = false;
-<<<<<<< HEAD
-  static std::vector<grpc_mdelem> GetElems() { return {}; }
-=======
   static std::vector<grpc_mdelem> GetElems(grpc_exec_ctx* exec_ctx) {
     return {};
   }
->>>>>>> d9da7387
 };
 
 class SingleStaticElem {
  public:
   static constexpr bool kEnableTrueBinary = false;
-<<<<<<< HEAD
-  static std::vector<grpc_mdelem> GetElems() {
-=======
-  static std::vector<grpc_mdelem> GetElems(grpc_exec_ctx* exec_ctx) {
->>>>>>> d9da7387
+  static std::vector<grpc_mdelem> GetElems(grpc_exec_ctx* exec_ctx) {
     return {GRPC_MDELEM_GRPC_ACCEPT_ENCODING_IDENTITY_COMMA_DEFLATE};
   }
 };
@@ -192,13 +185,9 @@
 class SingleInternedElem {
  public:
   static constexpr bool kEnableTrueBinary = false;
-<<<<<<< HEAD
-  static std::vector<grpc_mdelem> GetElems() {
-=======
-  static std::vector<grpc_mdelem> GetElems(grpc_exec_ctx* exec_ctx) {
->>>>>>> d9da7387
+  static std::vector<grpc_mdelem> GetElems(grpc_exec_ctx* exec_ctx) {
     return {grpc_mdelem_from_slices(
-        grpc_slice_intern(grpc_slice_from_static_string("abc")),
+        exec_ctx, grpc_slice_intern(grpc_slice_from_static_string("abc")),
         grpc_slice_intern(grpc_slice_from_static_string("def")))};
   }
 };
@@ -207,14 +196,10 @@
 class SingleInternedBinaryElem {
  public:
   static constexpr bool kEnableTrueBinary = kTrueBinary;
-<<<<<<< HEAD
-  static std::vector<grpc_mdelem> GetElems() {
-=======
-  static std::vector<grpc_mdelem> GetElems(grpc_exec_ctx* exec_ctx) {
->>>>>>> d9da7387
+  static std::vector<grpc_mdelem> GetElems(grpc_exec_ctx* exec_ctx) {
     grpc_slice bytes = MakeBytes();
     std::vector<grpc_mdelem> out = {grpc_mdelem_from_slices(
-        grpc_slice_intern(grpc_slice_from_static_string("abc-bin")),
+        exec_ctx, grpc_slice_intern(grpc_slice_from_static_string("abc-bin")),
         grpc_slice_intern(bytes))};
     grpc_slice_unref(bytes);
     return out;
@@ -233,13 +218,9 @@
 class SingleInternedKeyElem {
  public:
   static constexpr bool kEnableTrueBinary = false;
-<<<<<<< HEAD
-  static std::vector<grpc_mdelem> GetElems() {
-=======
-  static std::vector<grpc_mdelem> GetElems(grpc_exec_ctx* exec_ctx) {
->>>>>>> d9da7387
+  static std::vector<grpc_mdelem> GetElems(grpc_exec_ctx* exec_ctx) {
     return {grpc_mdelem_from_slices(
-        grpc_slice_intern(grpc_slice_from_static_string("abc")),
+        exec_ctx, grpc_slice_intern(grpc_slice_from_static_string("abc")),
         grpc_slice_from_static_string("def"))};
   }
 };
@@ -247,14 +228,9 @@
 class SingleNonInternedElem {
  public:
   static constexpr bool kEnableTrueBinary = false;
-<<<<<<< HEAD
-  static std::vector<grpc_mdelem> GetElems() {
-    return {grpc_mdelem_from_slices(grpc_slice_from_static_string("abc"),
-=======
   static std::vector<grpc_mdelem> GetElems(grpc_exec_ctx* exec_ctx) {
     return {grpc_mdelem_from_slices(exec_ctx,
                                     grpc_slice_from_static_string("abc"),
->>>>>>> d9da7387
                                     grpc_slice_from_static_string("def"))};
   }
 };
@@ -263,15 +239,9 @@
 class SingleNonInternedBinaryElem {
  public:
   static constexpr bool kEnableTrueBinary = kTrueBinary;
-<<<<<<< HEAD
-  static std::vector<grpc_mdelem> GetElems() {
-    return {grpc_mdelem_from_slices(grpc_slice_from_static_string("abc-bin"),
-                                    MakeBytes())};
-=======
   static std::vector<grpc_mdelem> GetElems(grpc_exec_ctx* exec_ctx) {
     return {grpc_mdelem_from_slices(
         exec_ctx, grpc_slice_from_static_string("abc-bin"), MakeBytes())};
->>>>>>> d9da7387
   }
 
  private:
@@ -287,25 +257,21 @@
 class RepresentativeClientInitialMetadata {
  public:
   static constexpr bool kEnableTrueBinary = true;
-<<<<<<< HEAD
-  static std::vector<grpc_mdelem> GetElems() {
-=======
-  static std::vector<grpc_mdelem> GetElems(grpc_exec_ctx* exec_ctx) {
->>>>>>> d9da7387
+  static std::vector<grpc_mdelem> GetElems(grpc_exec_ctx* exec_ctx) {
     return {
         GRPC_MDELEM_SCHEME_HTTP,
         GRPC_MDELEM_METHOD_POST,
         grpc_mdelem_from_slices(
-            GRPC_MDSTR_PATH,
+            exec_ctx, GRPC_MDSTR_PATH,
             grpc_slice_intern(grpc_slice_from_static_string("/foo/bar"))),
-        grpc_mdelem_from_slices(GRPC_MDSTR_AUTHORITY,
+        grpc_mdelem_from_slices(exec_ctx, GRPC_MDSTR_AUTHORITY,
                                 grpc_slice_intern(grpc_slice_from_static_string(
                                     "foo.test.google.fr:1234"))),
         GRPC_MDELEM_GRPC_ACCEPT_ENCODING_IDENTITY_COMMA_DEFLATE_COMMA_GZIP,
         GRPC_MDELEM_TE_TRAILERS,
         GRPC_MDELEM_CONTENT_TYPE_APPLICATION_SLASH_GRPC,
         grpc_mdelem_from_slices(
-            GRPC_MDSTR_USER_AGENT,
+            exec_ctx, GRPC_MDSTR_USER_AGENT,
             grpc_slice_intern(grpc_slice_from_static_string(
                 "grpc-c/3.0.0-dev (linux; chttp2; green)")))};
   }
@@ -354,11 +320,7 @@
 class RepresentativeServerInitialMetadata {
  public:
   static constexpr bool kEnableTrueBinary = true;
-<<<<<<< HEAD
-  static std::vector<grpc_mdelem> GetElems() {
-=======
-  static std::vector<grpc_mdelem> GetElems(grpc_exec_ctx* exec_ctx) {
->>>>>>> d9da7387
+  static std::vector<grpc_mdelem> GetElems(grpc_exec_ctx* exec_ctx) {
     return {GRPC_MDELEM_STATUS_200,
             GRPC_MDELEM_CONTENT_TYPE_APPLICATION_SLASH_GRPC,
             GRPC_MDELEM_GRPC_ACCEPT_ENCODING_IDENTITY_COMMA_DEFLATE_COMMA_GZIP};
@@ -368,11 +330,7 @@
 class RepresentativeServerTrailingMetadata {
  public:
   static constexpr bool kEnableTrueBinary = true;
-<<<<<<< HEAD
-  static std::vector<grpc_mdelem> GetElems() {
-=======
-  static std::vector<grpc_mdelem> GetElems(grpc_exec_ctx* exec_ctx) {
->>>>>>> d9da7387
+  static std::vector<grpc_mdelem> GetElems(grpc_exec_ctx* exec_ctx) {
     return {GRPC_MDELEM_GRPC_STATUS_0};
   }
 };
@@ -476,23 +434,18 @@
   ExecCtx _local_exec_ctx;
   grpc_chttp2_hpack_parser p;
   while (state.KeepRunning()) {
-    grpc_chttp2_hpack_parser_init(&p);
-    grpc_chttp2_hpack_parser_destroy(&p);
-    grpc_exec_ctx_flush();
-  }
-  grpc_exec_ctx_finish();
+    grpc_chttp2_hpack_parser_init(&exec_ctx, &p);
+    grpc_chttp2_hpack_parser_destroy(&exec_ctx, &p);
+    grpc_exec_ctx_flush(&exec_ctx);
+  }
+  grpc_exec_ctx_finish(&exec_ctx);
   track_counters.Finish(state);
 }
 BENCHMARK(BM_HpackParserInitDestroy);
 
-<<<<<<< HEAD
-static void UnrefHeader(void *user_data, grpc_mdelem md) {
-  GRPC_MDELEM_UNREF(md);
-=======
 static void UnrefHeader(grpc_exec_ctx* exec_ctx, void* user_data,
                         grpc_mdelem md) {
   GRPC_MDELEM_UNREF(exec_ctx, md);
->>>>>>> d9da7387
 }
 
 template <class Fixture, void (*OnHeader)(grpc_exec_ctx*, void*, grpc_mdelem)>
@@ -502,17 +455,6 @@
   std::vector<grpc_slice> init_slices = Fixture::GetInitSlices();
   std::vector<grpc_slice> benchmark_slices = Fixture::GetBenchmarkSlices();
   grpc_chttp2_hpack_parser p;
-<<<<<<< HEAD
-  grpc_chttp2_hpack_parser_init(&p);
-  p.on_header = UnrefHeader;
-  p.on_header_user_data = nullptr;
-  for (auto slice : init_slices) {
-    grpc_chttp2_hpack_parser_parse(&p, slice);
-  }
-  while (state.KeepRunning()) {
-    for (auto slice : benchmark_slices) {
-      grpc_chttp2_hpack_parser_parse(&p, slice);
-=======
   grpc_chttp2_hpack_parser_init(&exec_ctx, &p);
   p.on_header = OnHeader;
   p.on_header_user_data = nullptr;
@@ -524,14 +466,13 @@
     for (auto slice : benchmark_slices) {
       GPR_ASSERT(GRPC_ERROR_NONE ==
                  grpc_chttp2_hpack_parser_parse(&exec_ctx, &p, slice));
->>>>>>> d9da7387
     }
-    grpc_exec_ctx_flush();
+    grpc_exec_ctx_flush(&exec_ctx);
   }
   for (auto slice : init_slices) grpc_slice_unref(slice);
   for (auto slice : benchmark_slices) grpc_slice_unref(slice);
-  grpc_chttp2_hpack_parser_destroy(&p);
-  grpc_exec_ctx_finish();
+  grpc_chttp2_hpack_parser_destroy(&exec_ctx, &p);
+  grpc_exec_ctx_finish(&exec_ctx);
   track_counters.Finish(state);
 }
 
