--- conflicted
+++ resolved
@@ -29,24 +29,20 @@
 
 licenses(["notice"])  # 3-clause BSD
 
-<<<<<<< HEAD
 load("//bazel:grpc_build_system.bzl", "grpc_cc_library")
 
 package(default_visibility = ["//visibility:public"])
 
-grpc_cc_library(
-=======
 # The following builds a shared-object to confirm that grpc++_unsecure
 # builds properly. Build-only is sufficient here
-cc_binary(
+grpc_cc_binary(
     name = "testso.so",
     srcs = [],
     linkshared = 1,
     deps = ["//:grpc++_unsecure"],
 )
 
-cc_library(
->>>>>>> 45b89fb1
+grpc_cc_library(
     name = "test_config",
     srcs = [
         "test_config_cc.cc",
@@ -79,10 +75,6 @@
 grpc_cc_library(
     name = "test_util",
     srcs = [
-<<<<<<< HEAD
-        # "test/cpp/end2end/test_service_impl.cc",
-=======
->>>>>>> 45b89fb1
         "byte_buffer_proto_helper.cc",
         "create_test_channel.cc",
         "string_ref_helper.cc",
@@ -101,7 +93,6 @@
         "//test/core/end2end:ssl_test_data",
         "//test/core/util:gpr_test_util",
     ],
-<<<<<<< HEAD
     external_deps = [
         "protobuf",
     ],
@@ -147,7 +138,7 @@
     deps = [
         "//src/proto/grpc/testing:metrics_proto",
         "//:grpc++",
-=======
+    ],
 )
 
 cc_test(
@@ -186,6 +177,5 @@
         "//:grpc++",
         "//external:gflags",
         "//src/proto/grpc/reflection/v1alpha:reflection_proto",
->>>>>>> 45b89fb1
     ],
 )