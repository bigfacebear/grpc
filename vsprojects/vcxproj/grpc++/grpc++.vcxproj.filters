--- conflicted
+++ resolved
@@ -534,9 +534,6 @@
     <ClInclude Include="$(SolutionDir)\..\include\grpc\status.h">
       <Filter>include\grpc</Filter>
     </ClInclude>
-    <ClInclude Include="$(SolutionDir)\..\include\grpc\impl\codegen\byte_buffer.h">
-      <Filter>include\grpc\impl\codegen</Filter>
-    </ClInclude>
     <ClInclude Include="$(SolutionDir)\..\include\grpc\impl\codegen\byte_buffer_reader.h">
       <Filter>include\grpc\impl\codegen</Filter>
     </ClInclude>
@@ -555,9 +552,6 @@
     <ClInclude Include="$(SolutionDir)\..\include\grpc\impl\codegen\status.h">
       <Filter>include\grpc\impl\codegen</Filter>
     </ClInclude>
-    <ClInclude Include="$(SolutionDir)\..\include\grpc\impl\codegen\alloc.h">
-      <Filter>include\grpc\impl\codegen</Filter>
-    </ClInclude>
     <ClInclude Include="$(SolutionDir)\..\include\grpc\impl\codegen\atm.h">
       <Filter>include\grpc\impl\codegen</Filter>
     </ClInclude>
@@ -570,7 +564,7 @@
     <ClInclude Include="$(SolutionDir)\..\include\grpc\impl\codegen\atm_windows.h">
       <Filter>include\grpc\impl\codegen</Filter>
     </ClInclude>
-    <ClInclude Include="$(SolutionDir)\..\include\grpc\impl\codegen\log.h">
+    <ClInclude Include="$(SolutionDir)\..\include\grpc\impl\codegen\gpr_types.h">
       <Filter>include\grpc\impl\codegen</Filter>
     </ClInclude>
     <ClInclude Include="$(SolutionDir)\..\include\grpc\impl\codegen\port_platform.h">
@@ -579,9 +573,6 @@
     <ClInclude Include="$(SolutionDir)\..\include\grpc\impl\codegen\slice.h">
       <Filter>include\grpc\impl\codegen</Filter>
     </ClInclude>
-    <ClInclude Include="$(SolutionDir)\..\include\grpc\impl\codegen\slice_buffer.h">
-      <Filter>include\grpc\impl\codegen</Filter>
-    </ClInclude>
     <ClInclude Include="$(SolutionDir)\..\include\grpc\impl\codegen\sync.h">
       <Filter>include\grpc\impl\codegen</Filter>
     </ClInclude>
@@ -592,9 +583,6 @@
       <Filter>include\grpc\impl\codegen</Filter>
     </ClInclude>
     <ClInclude Include="$(SolutionDir)\..\include\grpc\impl\codegen\sync_windows.h">
-      <Filter>include\grpc\impl\codegen</Filter>
-    </ClInclude>
-    <ClInclude Include="$(SolutionDir)\..\include\grpc\impl\codegen\time.h">
       <Filter>include\grpc\impl\codegen</Filter>
     </ClInclude>
     <ClInclude Include="$(SolutionDir)\..\include\grpc++\impl\codegen\async_stream.h">
@@ -687,10 +675,6 @@
     <ClInclude Include="$(SolutionDir)\..\include\grpc++\impl\codegen\time.h">
       <Filter>include\grpc++\impl\codegen</Filter>
     </ClInclude>
-<<<<<<< HEAD
-    <ClInclude Include="$(SolutionDir)\..\include\grpc\impl\codegen\byte_buffer_reader.h">
-      <Filter>include\grpc\impl\codegen</Filter>
-=======
   </ItemGroup>
   <ItemGroup>
     <ClInclude Include="$(SolutionDir)\..\include\grpc++\impl\codegen\core_codegen.h">
@@ -698,7 +682,6 @@
     </ClInclude>
     <ClInclude Include="$(SolutionDir)\..\src\cpp\client\secure_credentials.h">
       <Filter>src\cpp\client</Filter>
->>>>>>> 8e2c98ad
     </ClInclude>
     <ClInclude Include="$(SolutionDir)\..\src\cpp\common\secure_auth_context.h">
       <Filter>src\cpp\common</Filter>
@@ -715,16 +698,11 @@
     <ClInclude Include="$(SolutionDir)\..\src\cpp\server\dynamic_thread_pool.h">
       <Filter>src\cpp\server</Filter>
     </ClInclude>
-<<<<<<< HEAD
-    <ClInclude Include="$(SolutionDir)\..\include\grpc\impl\codegen\atm.h">
-      <Filter>include\grpc\impl\codegen</Filter>
-=======
     <ClInclude Include="$(SolutionDir)\..\src\cpp\server\thread_pool_interface.h">
       <Filter>src\cpp\server</Filter>
     </ClInclude>
     <ClInclude Include="$(SolutionDir)\..\src\core\lib\channel\channel_args.h">
       <Filter>src\core\lib\channel</Filter>
->>>>>>> 8e2c98ad
     </ClInclude>
     <ClInclude Include="$(SolutionDir)\..\src\core\lib\channel\channel_stack.h">
       <Filter>src\core\lib\channel</Filter>
@@ -735,13 +713,8 @@
     <ClInclude Include="$(SolutionDir)\..\src\core\lib\channel\compress_filter.h">
       <Filter>src\core\lib\channel</Filter>
     </ClInclude>
-<<<<<<< HEAD
-    <ClInclude Include="$(SolutionDir)\..\include\grpc\impl\codegen\gpr_types.h">
-      <Filter>include\grpc\impl\codegen</Filter>
-=======
     <ClInclude Include="$(SolutionDir)\..\src\core\lib\channel\connected_channel.h">
       <Filter>src\core\lib\channel</Filter>
->>>>>>> 8e2c98ad
     </ClInclude>
     <ClInclude Include="$(SolutionDir)\..\src\core\lib\channel\context.h">
       <Filter>src\core\lib\channel</Filter>
@@ -749,16 +722,11 @@
     <ClInclude Include="$(SolutionDir)\..\src\core\lib\channel\handshaker.h">
       <Filter>src\core\lib\channel</Filter>
     </ClInclude>
-<<<<<<< HEAD
-    <ClInclude Include="$(SolutionDir)\..\include\grpc\impl\codegen\sync.h">
-      <Filter>include\grpc\impl\codegen</Filter>
-=======
     <ClInclude Include="$(SolutionDir)\..\src\core\lib\channel\http_client_filter.h">
       <Filter>src\core\lib\channel</Filter>
     </ClInclude>
     <ClInclude Include="$(SolutionDir)\..\src\core\lib\channel\http_server_filter.h">
       <Filter>src\core\lib\channel</Filter>
->>>>>>> 8e2c98ad
     </ClInclude>
     <ClInclude Include="$(SolutionDir)\..\src\core\lib\compression\algorithm_metadata.h">
       <Filter>src\core\lib\compression</Filter>
@@ -769,18 +737,11 @@
     <ClInclude Include="$(SolutionDir)\..\src\core\lib\debug\trace.h">
       <Filter>src\core\lib\debug</Filter>
     </ClInclude>
-<<<<<<< HEAD
-  </ItemGroup>
-  <ItemGroup>
-    <ClInclude Include="$(SolutionDir)\..\include\grpc++\impl\codegen\core_codegen.h">
-      <Filter>include\grpc++\impl\codegen</Filter>
-=======
     <ClInclude Include="$(SolutionDir)\..\src\core\lib\http\format_request.h">
       <Filter>src\core\lib\http</Filter>
     </ClInclude>
     <ClInclude Include="$(SolutionDir)\..\src\core\lib\http\httpcli.h">
       <Filter>src\core\lib\http</Filter>
->>>>>>> 8e2c98ad
     </ClInclude>
     <ClInclude Include="$(SolutionDir)\..\src\core\lib\http\parser.h">
       <Filter>src\core\lib\http</Filter>
