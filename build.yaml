--- conflicted
+++ resolved
@@ -3276,13 +3276,9 @@
   deps:
   - grpc_benchmark
   - benchmark
-<<<<<<< HEAD
-  - grpc_test_util
-=======
-  - grpc++_test_util
-  - grpc_test_util
-  - grpc++
->>>>>>> 3a35189f
+  - grpc++_test_util
+  - grpc_test_util
+  - grpc++
   - grpc
   - gpr_test_util
   - gpr
